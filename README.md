![fortfront](media/logo.svg)

Core analysis frontend for lazy fortran - transforms lazy Fortran to standard Fortran via CLI.

## Overview

fortfront transforms lazy Fortran code to standard Fortran:
- **Input**: Reads lazy fortran from stdin  
- **Output**: Writes standard fortran to stdout
- **Pipeline**: 4-phase transformation (lexer → parser → analysis → codegen)
- **Type Inference**: Automatic variable type detection 
- **Integration**: Designed for use with [fortrun](https://github.com/lazy-fortran/fortrun) build orchestrator

## Features

- **Pure CLI Interface**: No API dependencies, works as standalone command
- **High Performance**: <0.05ms average transformation time  
- **Enhanced Error Reporting**: Clear error messages with line/column info
<<<<<<< HEAD
- **Enhanced Type Safety**: Comprehensive type validation preventing runtime errors
- **Comprehensive Testing**: Unit tests for transformation + CLI system tests
- **Cross-Compiler Portability**: Robust test infrastructure supporting multiple Fortran compilers  
- **CI/CD Stability**: Reliable continuous integration across different compiler environments
- **Standard Compliant**: Generates clean, standard Fortran code
- **Automatic Variable Declarations**: Generates proper Fortran declarations for function parameters and variables
- **Type Inference**: Automatic variable typing using Fortran implicit rules
- **Extensible Architecture**: Plugin-based analysis pipeline
=======
- **Mixed Construct Support**: Handles modules with implicit main programs
- **Standard Compliant**: Generates clean, standard Fortran code
- **Type Inference**: Automatic variable typing algorithm with enhanced character type handling
>>>>>>> 96c608f5

## Building

```bash
<<<<<<< HEAD
fpm build
```

## Testing  

```bash
# Run all tests
fpm test

# Run all tests with recommended build flags
fpm test --flag "-cpp -fmax-stack-var-size=65536"

# Run specific test
fpm test test_deferred_strings
=======
fpm build && fpm test
>>>>>>> 96c608f5
```

### Cross-Compiler Testing

fortfront includes robust test infrastructure that works reliably across different Fortran compilers:

- **Portable Test Patterns**: Tests validate behavior without assuming compiler-specific implementation details
- **Standard Compliance**: All tests focus on Fortran standard behavior, not implementation-specific quirks  
- **CI/CD Stability**: Reliable continuous integration supporting multiple compiler environments
- **Edge Case Coverage**: Comprehensive test coverage including empty strings, reallocation patterns, and boundary conditions

## Usage

Basic transformation pipeline:

```bash
# Simple usage
echo "x = 42" | fortfront

<<<<<<< HEAD
# Function with automatic variable declarations
echo "function twice(x) result(y)
y = 2*x
end function" | fortfront
=======
# Character handling  
echo 'name = "hello" // " world"' | fortfront
>>>>>>> 96c608f5
```

**Output:**
```fortran
program main
    implicit none
<<<<<<< HEAD
contains
    function twice(x) result(y)
        implicit none
        real(8), intent(in) :: x
        real(8) :: y
        y = 2*x
    end function twice
=======
    integer :: x
    character(len=11) :: name
    x = 42
    name = "hello" // " world"
>>>>>>> 96c608f5
end program main
```

### Type Safety and Variable Declaration Examples

```bash
# Enhanced type inference with validation
echo "function calculate(a, b) result(sum)
sum = a + b  ! Types validated automatically
end function" | fortfront

# Mixed type operations handled safely
echo "function mixed_calc(i, x) result(y)
y = i + x  ! Integer + real -> real result
end function" | fortfront

# Integer variables (i,j,k,l,m,n) 
echo "function count(i) result(n)
n = i + 1
end function" | fortfront
```

### Integration with fortrun

<<<<<<< HEAD
```bash
# fortrun automatically uses fortfront for .lf files
fortrun hello.lf

# Explicit usage in build scripts  
fortfront < lazy_source.lf > standard_source.f90
gfortran standard_source.f90 -o program
```

## Enhanced Type Safety and Error Reporting

fortfront provides comprehensive type safety and error reporting:

### Type Safety Features
- **Comprehensive Validation**: All type assignments go through validation
- **Safe Type Inference**: Prevents type mismatches in generated code
- **Mixed Type Handling**: Safely handles integer/real combinations
- **Error Prevention**: Catches type issues before code generation

### Error Reporting Features  
- **Precise Location**: Line and column numbers for each error
- **Clear Descriptions**: Specific problem identification
- **Fix Suggestions**: Actionable advice when possible
- **Source Context**: Shows problematic source lines

## Documentation

- **Type Safety**: `docs/TYPE_SAFETY_GUIDE.md` for enhanced type validation features
- **Variable Declarations**: `docs/VARIABLE_DECLARATIONS.md` for automatic declaration generation
- **Error Handling**: `docs/ERROR_HANDLING_GUIDE.md` for library integration
- **API Reference**: `docs/SEMANTIC_EXTENSIBILITY_GUIDE.md` for plugin development
- **Build System**: `CLAUDE.md` for development setup and build instructions
=======
fortrun automatically uses fortfront for .lf files: `fortrun hello.lf`

## Documentation

See `docs/` folder for detailed guides, API reference, and build instructions.
>>>>>>> 96c608f5

## License

MIT License - see LICENSE file for details.
<|MERGE_RESOLUTION|>--- conflicted
+++ resolved
@@ -16,25 +16,19 @@
 - **Pure CLI Interface**: No API dependencies, works as standalone command
 - **High Performance**: <0.05ms average transformation time  
 - **Enhanced Error Reporting**: Clear error messages with line/column info
-<<<<<<< HEAD
 - **Enhanced Type Safety**: Comprehensive type validation preventing runtime errors
 - **Comprehensive Testing**: Unit tests for transformation + CLI system tests
 - **Cross-Compiler Portability**: Robust test infrastructure supporting multiple Fortran compilers  
 - **CI/CD Stability**: Reliable continuous integration across different compiler environments
+- **Mixed Construct Support**: Handles modules with implicit main programs
 - **Standard Compliant**: Generates clean, standard Fortran code
 - **Automatic Variable Declarations**: Generates proper Fortran declarations for function parameters and variables
-- **Type Inference**: Automatic variable typing using Fortran implicit rules
+- **Type Inference**: Automatic variable typing algorithm with enhanced character type handling
 - **Extensible Architecture**: Plugin-based analysis pipeline
-=======
-- **Mixed Construct Support**: Handles modules with implicit main programs
-- **Standard Compliant**: Generates clean, standard Fortran code
-- **Type Inference**: Automatic variable typing algorithm with enhanced character type handling
->>>>>>> 96c608f5
 
 ## Building
 
 ```bash
-<<<<<<< HEAD
 fpm build
 ```
 
@@ -49,9 +43,6 @@
 
 # Run specific test
 fpm test test_deferred_strings
-=======
-fpm build && fpm test
->>>>>>> 96c608f5
 ```
 
 ### Cross-Compiler Testing
@@ -71,22 +62,23 @@
 # Simple usage
 echo "x = 42" | fortfront
 
-<<<<<<< HEAD
 # Function with automatic variable declarations
 echo "function twice(x) result(y)
 y = 2*x
 end function" | fortfront
-=======
+
 # Character handling  
 echo 'name = "hello" // " world"' | fortfront
->>>>>>> 96c608f5
 ```
 
 **Output:**
 ```fortran
 program main
     implicit none
-<<<<<<< HEAD
+    integer :: x
+    character(len=11) :: name
+    x = 42
+    name = "hello" // " world"
 contains
     function twice(x) result(y)
         implicit none
@@ -94,12 +86,6 @@
         real(8) :: y
         y = 2*x
     end function twice
-=======
-    integer :: x
-    character(len=11) :: name
-    x = 42
-    name = "hello" // " world"
->>>>>>> 96c608f5
 end program main
 ```
 
@@ -124,7 +110,6 @@
 
 ### Integration with fortrun
 
-<<<<<<< HEAD
 ```bash
 # fortrun automatically uses fortfront for .lf files
 fortrun hello.lf
@@ -157,13 +142,6 @@
 - **Error Handling**: `docs/ERROR_HANDLING_GUIDE.md` for library integration
 - **API Reference**: `docs/SEMANTIC_EXTENSIBILITY_GUIDE.md` for plugin development
 - **Build System**: `CLAUDE.md` for development setup and build instructions
-=======
-fortrun automatically uses fortfront for .lf files: `fortrun hello.lf`
-
-## Documentation
-
-See `docs/` folder for detailed guides, API reference, and build instructions.
->>>>>>> 96c608f5
 
 ## License
 
