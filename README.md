--- conflicted
+++ resolved
@@ -273,7 +273,6 @@
 end if
 ```
 
-<<<<<<< HEAD
 ### Extensible Semantic Analysis
 
 fortfront provides a plugin-based semantic analysis pipeline that external tools can use to perform custom code analysis. This is particularly useful for static analysis tools like **fluff**.
@@ -385,7 +384,8 @@
 ! Empty pipeline execution is safe
 empty_pipeline = create_pipeline()
 call empty_pipeline%run_analysis(arena, node)          ! No-op, safe
-=======
+```
+
 #### Error Handling in Library Usage
 
 The `transform_lazy_fortran_string` subroutine performs input validation and returns appropriate error messages:
@@ -405,7 +405,6 @@
 input = "! This is just a comment"
 call transform_lazy_fortran_string(input, output, error_msg)
 ! error_msg is empty, output contains minimal valid program
->>>>>>> 6a7307a1
 ```
 
 ## License
