# Development Backlog

## DOING (Current Work)

## SPRINT BACKLOG (Ordered by Priority)

<<<<<<< HEAD
### CRITICAL - System Functionality Blockers
- [ ] #517: fix: Issue #511 requires architectural analysis of multi-unit parsing (parser architecture)

### HIGH PRIORITY - Core Parser Gaps
- [ ] #492: Statement parsing: Semicolon-separated statements only process first statement (parser completeness)
- [ ] #493: Operator precedence: Incorrect logical operator precedence and parenthesization (correctness)

### MEDIUM PRIORITY - Enhancements  
- [ ] #511: enhancement: mixed constructs - allow also implicit module above explicit program (related to #489) - PR #514 partial implementation

### PERFORMANCE CRISIS - Development Velocity
- [ ] #502: performance: investigate test execution bottlenecks causing 7m20s runtime (BLOCKING development)
- [ ] #500: refactor: massive test consolidation opportunity - reduce 304 tests by ~85% (architectural excellence)
- [ ] #481: critical: CI/CD performance crisis - 314 tests causing excessive runtime with massive duplication
=======
### CRITICAL - Build System Recovery
- [ ] #540: Build system completely non-functional due to git commit error (BLOCKER - prevents all work)

### EPIC: Architecture Foundation Fixes
- [ ] #546: architectural drift: class(*) vtable linking issue #442 not resolved - blocking arena work
- [ ] #550: design misalignment: FPM-first architecture not validated - external tool integration untested
- [ ] #548: architectural gap: CST implementation incomplete - missing trivia preservation

### EPIC: Code Quality & Size Constraints
- [ ] #547: architectural violation: 12 files exceed 1000-line limit, violating size constraints
- [ ] #532: refactor: semantic_analyzer.f90 exceeds 1000 line limit (1036 lines)
- [ ] #535: refactor: parser_expressions.f90 exceeds 1000 line limit (1162 lines)
- [ ] #536: refactor: parser_declarations.f90 exceeds 1000 line limit (1460 lines)
- [ ] #533: refactor: infer_type function exceeds 100 line limit (106 lines)

### EPIC: Error Handling & Safety
- [ ] #539: refactor: replace error_stop with proper error handling
- [ ] #528: refactor: improve error handling in parse_unary function
- [ ] #541: I/O parsing edge case: unit_spec returns empty string for invalid unit specifiers
- [ ] #542: Undefined variable detection edge case: auto-declaration in strict mode leak

### EPIC: Parser & Type System Defects
- [ ] #543: CST to AST converter strips trivia by default breaking comment preservation
- [ ] #544: Multi-unit parsing: fixed array size limit causes silent failures for large files
- [ ] #545: Logical operator precedence: left-associative parsing may cause incorrect evaluation order
- [ ] #489: Code generation: Multiple program main blocks generated for mixed constructs
- [ ] #490: String parsing: Escaped single quotes not handled correctly
- [ ] #491: Type inference: Large integers not properly handled for overflow
- [ ] #487: Array literal: Nested arrays incorrectly typed as 1D instead of 2D
- [ ] #494: Array parsing: Array slice assignment with stride produces empty program
- [ ] #496: Loop parsing: Array assignment in do loop generates unparsed comment

### EPIC: Test Suite Optimization
- [ ] #549: performance debt: test suite still has massive duplication - 230 tests despite consolidation claims
- [ ] #500: refactor: massive test consolidation opportunity - reduce tests by ~85%
- [ ] #481: critical: CI/CD performance crisis - tests causing excessive runtime with massive duplication
>>>>>>> 92297074
- [ ] #504: refactor: consolidate redundant AST arena test patterns
- [ ] #505: refactor: eliminate test categories with overlapping functionality
- [ ] #527: test: add dedicated test for issue #493 logical operator precedence

### EPIC: Dead Code & Cleanup
- [ ] #534: cleanup: remove unused imports in semantic_analyzer.f90
- [ ] #537: cleanup: remove placeholder types in compiler_arena.f90
- [ ] #538: cleanup: remove commented-out code in memory modules

### EPIC: System Integrity
- [ ] #479: regression: call graph analysis multiple failures - unused procedure detection broken
- [ ] #480: regression: module parsing structure not preserved in test_module_parsing_bug_red
- [ ] #467: fix: call graph test failures in main branch
- [ ] #468: fix: AST transformation test failures in main branch

### EPIC: Enhancement Backlog
- [ ] #511: enhancement: mixed constructs - allow also implicit module above explicit program

### EPIC: Documentation Consolidation
- [ ] #551: docs: consolidate sprint defect fixes and architectural improvements

## PRODUCT BACKLOG

### CST/AST Converter Enhancements (ENHANCEMENT)
- [ ] #483: feat: enable enhanced AST nodes with CST references
- [ ] #484: feat: implement full syntax construct conversion in CST to AST converter
- [ ] #485: test: add performance benchmarks for CST to AST conversion

### Code Quality and Refactoring (ENHANCEMENT)
- [ ] #365: refactor: break down large functions >200 lines (9 functions)
- [ ] #366: refactor: address remaining 24 functions exceeding 100-line limit
- [ ] #367: refactor: address remaining large files >1000 lines

### Type System Improvements (ENHANCEMENT)
- [ ] #401: Type System: Implement constraint generation for Hindley-Milner type inference
- [ ] #402: Type System: Implement unification algorithm with occurs check for constraint solving
- [ ] #403: Type System: Implement constraint solver with let-polymorphism support

### Testing and Documentation (SUPPORT)
- [ ] #504: refactor: consolidate redundant AST arena test patterns
- [ ] #505: refactor: eliminate test categories with overlapping functionality  
- [ ] #503: refactor: analyze unused procedures and dead code in semantic analysis modules
- [ ] #501: cleanup: remove backup file src/frontend.f90.backup
- [ ] #500: refactor: massive test consolidation opportunity - reduce 304 tests by ~85%
- [ ] #499: refactor: consolidate 35 disabled test files - cleanup and re-enable analysis
- [ ] #474: parser: nested internal procedures not fully tracked in call graph analysis (DUPLICATE of #475)
- [ ] #475: parser: nested internal procedures not fully tracked in call graph analysis
- [ ] #470: tooling: FPM module dependency resolution bug blocking CST tests
- [ ] #467: fix: call graph test failures in main branch
- [ ] #468: fix: AST transformation test failures in main branch
- [ ] #464: test: call graph analysis tests failing due to known limitations
- [ ] #465: test: module parsing test failing for Issue #253
- [ ] #462: Tests run much too long on CI/CD
- [ ] #461: Get rid of -fmax-stack-var-size argument
- [ ] #456: Get rid of disabled tests. Either adapt to current system and enable, or delete if obsoleted
- [ ] #450: test: re-enable temporarily disabled tests for issues #4 and #321
- [ ] #451: test: complete AST arena integration test coverage
- [ ] #452: feature: restore debug output capabilities in frontend compilation pipeline

### Repository Maintenance (SUPPORT)
- [ ] #506: fix: rescue documentation modifications from main branch (documentation hygiene)
- [ ] #439: fix: rescue commits from main (repository hygiene - rescue branch cleanup)

### Documentation (SUPPORT) 
- [ ] #381: doc: create comprehensive arena architecture documentation

### Epic Planning and Architecture (FUTURE WORK)
- [ ] #392: epic: CST/AST Split Implementation - Complete Migration Plan
- [ ] #391: feat: CST Phase 5 - Implement advanced CST/AST features and external tool integration  
- [ ] #390: feat: CST Phase 4 - Remove legacy code and optimize CST/AST system
- [ ] #389: feat: CST Phase 3 - Migrate parser modules to CST-first construction
- [ ] #388: feat: CST Phase 2 - Implement CST to AST converter with bidirectional links
- [ ] #387: feat: CST Phase 1 - Implement parallel CST construction alongside existing AST
- [ ] #386: feat: CST Phase 0 - Create foundation infrastructure for CST/AST split
- [ ] #385: feat: complete Hindley-Milner type inference with constraint solving
- [ ] #384: feat: implement concrete syntax tree (CST) with trivia preservation
- [ ] #383: epic: unified arena architecture implementation roadmap
- [ ] #382: test: comprehensive arena testing suite
- [ ] #381: doc: create comprehensive arena architecture documentation
- [ ] #380: feat: create unified arena API for external tools (fluff, ffc)

## DONE
<<<<<<< HEAD
=======
- [x] #530: critical: semantic analysis regression causing widespread test failures (restored Lazy Fortran functionality)
- [x] #502: performance: investigate test execution bottlenecks causing 7m20s runtime (99.8% CI improvement achieved)
- [x] #493: Operator precedence: Incorrect logical operator precedence and parenthesization (branch: fix-operator-precedence-493)
>>>>>>> 92297074
- [x] #524: fix: update codegen field names after module split refactoring (compilation blocker)
- [x] #521: Preserve comments and blank lines (source fidelity - critical for CST)
- [x] #498: I/O parsing: Write statements not recognized as valid Fortran (core Fortran support)
- [x] #495: Semantic analysis: Undefined variables not detected in expressions (type system gap)
- [x] #497: I/O parsing: Read statements generate 'Unknown node type' error (core Fortran support)
- [x] #508: Comment line in module causes main program to be discarded (CRITICAL - parser core functionality)
- [x] #509: subroutine and end subroutine, function and end function should be indented the same (code generation formatting)
- [x] #488: Mixed constructs: Implicit main statements ignored when module present (CRITICAL - core lazy-fortran use case)
- [x] #486: CLI: Input redirection fails while pipe works for lazy-fortran processing (CRITICAL SYSTEM FIX - GCC 15.2.1 compatibility)<|MERGE_RESOLUTION|>--- conflicted
+++ resolved
@@ -4,24 +4,11 @@
 
 ## SPRINT BACKLOG (Ordered by Priority)
 
-<<<<<<< HEAD
+### CRITICAL - Build System Recovery
+- [ ] #540: Build system completely non-functional due to git commit error (BLOCKER - prevents all work)
+
 ### CRITICAL - System Functionality Blockers
 - [ ] #517: fix: Issue #511 requires architectural analysis of multi-unit parsing (parser architecture)
-
-### HIGH PRIORITY - Core Parser Gaps
-- [ ] #492: Statement parsing: Semicolon-separated statements only process first statement (parser completeness)
-- [ ] #493: Operator precedence: Incorrect logical operator precedence and parenthesization (correctness)
-
-### MEDIUM PRIORITY - Enhancements  
-- [ ] #511: enhancement: mixed constructs - allow also implicit module above explicit program (related to #489) - PR #514 partial implementation
-
-### PERFORMANCE CRISIS - Development Velocity
-- [ ] #502: performance: investigate test execution bottlenecks causing 7m20s runtime (BLOCKING development)
-- [ ] #500: refactor: massive test consolidation opportunity - reduce 304 tests by ~85% (architectural excellence)
-- [ ] #481: critical: CI/CD performance crisis - 314 tests causing excessive runtime with massive duplication
-=======
-### CRITICAL - Build System Recovery
-- [ ] #540: Build system completely non-functional due to git commit error (BLOCKER - prevents all work)
 
 ### EPIC: Architecture Foundation Fixes
 - [ ] #546: architectural drift: class(*) vtable linking issue #442 not resolved - blocking arena work
@@ -56,7 +43,6 @@
 - [ ] #549: performance debt: test suite still has massive duplication - 230 tests despite consolidation claims
 - [ ] #500: refactor: massive test consolidation opportunity - reduce tests by ~85%
 - [ ] #481: critical: CI/CD performance crisis - tests causing excessive runtime with massive duplication
->>>>>>> 92297074
 - [ ] #504: refactor: consolidate redundant AST arena test patterns
 - [ ] #505: refactor: eliminate test categories with overlapping functionality
 - [ ] #527: test: add dedicated test for issue #493 logical operator precedence
@@ -139,12 +125,9 @@
 - [ ] #380: feat: create unified arena API for external tools (fluff, ffc)
 
 ## DONE
-<<<<<<< HEAD
-=======
 - [x] #530: critical: semantic analysis regression causing widespread test failures (restored Lazy Fortran functionality)
 - [x] #502: performance: investigate test execution bottlenecks causing 7m20s runtime (99.8% CI improvement achieved)
 - [x] #493: Operator precedence: Incorrect logical operator precedence and parenthesization (branch: fix-operator-precedence-493)
->>>>>>> 92297074
 - [x] #524: fix: update codegen field names after module split refactoring (compilation blocker)
 - [x] #521: Preserve comments and blank lines (source fidelity - critical for CST)
 - [x] #498: I/O parsing: Write statements not recognized as valid Fortran (core Fortran support)
