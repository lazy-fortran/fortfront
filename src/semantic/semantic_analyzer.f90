--- conflicted
+++ resolved
@@ -648,24 +648,16 @@
             if (left_typ%kind == TCHAR) then
                 ! Left is already character type
             else
-<<<<<<< HEAD
+                ! Unify with character type (including TVAR) - with validation
                 s1 = ctx%unify(left_typ, ctx%create_validated_type(TCHAR, context="concat-left-validation"))
-=======
-                ! Unify with character type (including TVAR)
-                s1 = ctx%unify(left_typ, create_mono_type(TCHAR))
->>>>>>> 96c608f5
                 call ctx%compose_with_subst(s1)
             end if
 
             if (right_typ%kind == TCHAR) then
                 ! Right is already character type
             else
-<<<<<<< HEAD
+                ! Unify with character type (including TVAR) - with validation
                 s2 = ctx%unify(right_typ, ctx%create_validated_type(TCHAR, context="concat-right-validation"))
-=======
-                ! Unify with character type (including TVAR)
-                s2 = ctx%unify(right_typ, create_mono_type(TCHAR))
->>>>>>> 96c608f5
                 call ctx%compose_with_subst(s2)
             end if
 
