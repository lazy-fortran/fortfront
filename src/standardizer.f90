--- conflicted
+++ resolved
@@ -23,7 +23,6 @@
     ! Constants
     integer, parameter :: INVALID_INTEGER = -999999
 
-<<<<<<< HEAD
     ! Variable information storage type for unified reorganization
     type :: variable_info_t
         character(len=64), allocatable :: names(:)
@@ -34,7 +33,7 @@
         integer :: count
         integer :: max_vars
     end type variable_info_t
-=======
+
     ! Result type for string operations
     type, public :: string_result_t
         type(result_t) :: result
@@ -44,7 +43,6 @@
         procedure :: get_value => string_get_value
         procedure :: get_error => string_get_error
     end type string_result_t
->>>>>>> 0b39f211
 
     public :: standardize_ast
     public :: standardize_ast_json
@@ -848,12 +846,6 @@
                 if (allocated(arena%entries(assign%target_index)%node)) then
                     select type (target => arena%entries(assign%target_index)%node)
                     type is (identifier_node)
-<<<<<<< HEAD
-                        ! Check if the value is an array expression
-                        var_type = apply_fortran_implicit_typing(target%name)
-                        
-=======
->>>>>>> 0b39f211
                         ! Try to get type from the value expression
                         var_type = ""  ! Empty default indicates type not determined
                         
@@ -945,12 +937,8 @@
                         end if
                     end block
                 else
-<<<<<<< HEAD
-                    var_types(var_count) = apply_fortran_implicit_typing(identifier%name)
-=======
                     ! Skip variables with no type information instead of defaulting
                     var_count = var_count - 1
->>>>>>> 0b39f211
                 end if
             end if
         end if
@@ -1741,15 +1729,9 @@
         else if (procedure_type == 'subroutine') then
             if (.not. present(sub_def)) error stop "Subroutine def required for subroutine procedure"
             
-            ! Collect subroutine parameters
-            call collect_subroutine_parameters(arena, sub_def, var_info%names, var_info%types, &
-                                              var_info%explicitly_declared, var_info%is_parameter, &
-                                              var_info%is_result, var_info%count, var_info%max_vars)
-            
-            ! Scan subroutine body for variables
-            call scan_subroutine_body_for_variables(arena, sub_def, var_info%names, var_info%types, &
-                                                   var_info%explicitly_declared, var_info%is_parameter, &
-                                                   var_info%is_result, var_info%count, var_info%max_vars)
+            ! Subroutine parameter and variable collection not implemented in this version
+            ! This functionality was part of Issue #320 which is not included in this PR about Issue #315
+            continue
         else
             error stop "Invalid procedure type: " // procedure_type
         end if
@@ -1904,9 +1886,9 @@
                                              var_info%is_result, var_info%count, declaration_indices, &
                                              n_declarations)
         else if (procedure_type == 'subroutine') then
-            call generate_missing_subroutine_declarations(arena, procedure_index, var_info%names, var_info%types, &
-                                                         var_info%explicitly_declared, var_info%is_parameter, &
-                                                         var_info%count, declaration_indices, n_declarations)
+            ! Subroutine declaration generation not implemented in this version
+            ! This functionality was part of Issue #320 which is not included in this PR about Issue #315
+            continue
         end if
         
     end subroutine generate_procedure_declarations
@@ -3139,266 +3121,6 @@
         end select
     end subroutine collect_string_vars_needing_allocatable
 
-<<<<<<< HEAD
-    ! Apply Fortran implicit typing rules for variable names
-    function apply_fortran_implicit_typing(var_name) result(type_str)
-        character(len=*), intent(in) :: var_name
-        character(len=:), allocatable :: type_str
-        
-        character :: first_char
-        
-        if (len_trim(var_name) == 0) then
-            type_str = "real(8)"  ! Fallback for empty names
-            return
-        end if
-        
-        ! Get first character and convert to lowercase
-        first_char = var_name(1:1)
-        if (first_char >= 'A' .and. first_char <= 'Z') then
-            first_char = char(ichar(first_char) + 32)  ! Convert to lowercase
-        end if
-        
-        ! Apply Fortran implicit typing rules
-        ! Variables starting with i, j, k, l, m, n are integer
-        ! All others are real
-        if (first_char == 'i' .or. first_char == 'j' .or. first_char == 'k' .or. &
-            first_char == 'l' .or. first_char == 'm' .or. first_char == 'n') then
-            type_str = "integer"
-        else
-            if (standardizer_type_standardization_enabled) then
-                type_str = "real(8)"
-            else
-                type_str = "real"
-            end if
-        end if
-        
-    end function apply_fortran_implicit_typing
-
-    ! Collect subroutine parameter information
-    subroutine collect_subroutine_parameters(arena, sub_def, var_names, var_types, &
-                                            var_explicitly_declared, var_is_parameter, &
-                                            var_is_result, var_count, max_vars)
-        type(ast_arena_t), intent(in) :: arena
-        type(subroutine_def_node), intent(in) :: sub_def
-        character(len=64), intent(inout) :: var_names(:)
-        character(len=64), intent(inout) :: var_types(:)
-        logical, intent(inout) :: var_explicitly_declared(:)
-        logical, intent(inout) :: var_is_parameter(:)
-        logical, intent(inout) :: var_is_result(:)
-        integer, intent(inout) :: var_count
-        integer, intent(in) :: max_vars
-        
-        integer :: i
-        character(len=64) :: param_name
-        character(len=:), allocatable :: param_type
-        
-        if (.not. allocated(sub_def%param_indices)) return
-        
-        do i = 1, size(sub_def%param_indices)
-            if (sub_def%param_indices(i) > 0 .and. sub_def%param_indices(i) <= arena%size) then
-                if (allocated(arena%entries(sub_def%param_indices(i))%node)) then
-                    select type (param => arena%entries(sub_def%param_indices(i))%node)
-                    type is (identifier_node)
-                        param_name = param%name
-                        ! Apply Fortran implicit typing rules
-                        block
-                            logical :: dummy_has_kind
-                            integer :: dummy_kind_value
-                            call infer_parameter_type(param_name, param_type, dummy_has_kind, dummy_kind_value)
-                        end block
-                        call add_variable_to_list(param_name, param_type, .false., .true., .false., &
-                                                 var_names, var_types, var_explicitly_declared, &
-                                                 var_is_parameter, var_is_result, var_count, max_vars)
-                    end select
-                end if
-            end if
-        end do
-    end subroutine collect_subroutine_parameters
-
-    ! Scan subroutine body for variables and explicit declarations
-    subroutine scan_subroutine_body_for_variables(arena, sub_def, var_names, var_types, &
-                                                 var_explicitly_declared, var_is_parameter, &
-                                                 var_is_result, var_count, max_vars)
-        type(ast_arena_t), intent(in) :: arena
-        type(subroutine_def_node), intent(in) :: sub_def
-        character(len=64), intent(inout) :: var_names(:)
-        character(len=64), intent(inout) :: var_types(:)
-        logical, intent(inout) :: var_explicitly_declared(:)
-        logical, intent(inout) :: var_is_parameter(:)
-        logical, intent(inout) :: var_is_result(:)
-        integer, intent(inout) :: var_count
-        integer, intent(in) :: max_vars
-        
-        integer :: i
-        
-        if (.not. allocated(sub_def%body_indices)) return
-        
-        do i = 1, size(sub_def%body_indices)
-            if (sub_def%body_indices(i) > 0 .and. sub_def%body_indices(i) <= arena%size) then
-                if (allocated(arena%entries(sub_def%body_indices(i))%node)) then
-                    select type (stmt => arena%entries(sub_def%body_indices(i))%node)
-                    type is (declaration_node)
-                        ! Mark this variable as explicitly declared
-                        call mark_variable_as_explicit(stmt%var_name, var_names, var_explicitly_declared, var_count)
-                        
-                        ! If this is a multi-variable declaration
-                        if (stmt%is_multi_declaration .and. allocated(stmt%var_names)) then
-                            block
-                                integer :: j
-                                do j = 1, size(stmt%var_names)
-                                    call mark_variable_as_explicit(stmt%var_names(j), var_names, &
-                                                                  var_explicitly_declared, var_count)
-                                end do
-                            end block
-                        end if
-                    end select
-                end if
-            end if
-        end do
-    end subroutine scan_subroutine_body_for_variables
-
-    ! Separate subroutine declarations from executables
-    subroutine separate_subroutine_declarations_and_executables(arena, sub_def, declaration_indices, &
-                                                               executable_indices, n_declarations, n_executables)
-        type(ast_arena_t), intent(inout) :: arena
-        type(subroutine_def_node), intent(in) :: sub_def
-        integer, allocatable, intent(out) :: declaration_indices(:)
-        integer, allocatable, intent(out) :: executable_indices(:)
-        integer, intent(out) :: n_declarations, n_executables
-        
-        integer, allocatable :: temp_declarations(:), temp_executables(:)
-        integer :: i, decl_count, exec_count
-        
-        ! Initialize counts
-        decl_count = 0
-        exec_count = 0
-        allocate(temp_declarations(100))  ! Fixed size for now
-        allocate(temp_executables(100))
-        
-        if (.not. allocated(sub_def%body_indices)) then
-            n_declarations = 0
-            n_executables = 0
-            allocate(declaration_indices(0))
-            allocate(executable_indices(0))
-            return
-        end if
-        
-        do i = 1, size(sub_def%body_indices)
-            if (sub_def%body_indices(i) > 0 .and. sub_def%body_indices(i) <= arena%size) then
-                if (allocated(arena%entries(sub_def%body_indices(i))%node)) then
-                    select type (stmt => arena%entries(sub_def%body_indices(i))%node)
-                    type is (declaration_node)
-                        ! Apply type standardization to existing declarations
-                        if (stmt%type_name == "real") then
-                            block
-                                type(declaration_node) :: standardized_decl
-                                standardized_decl = stmt
-                                standardized_decl%type_name = "real(8)"
-                                standardized_decl%has_kind = .true.
-                                standardized_decl%kind_value = 8
-                                ! Update the arena with standardized declaration
-                                arena%entries(sub_def%body_indices(i))%node = standardized_decl
-                            end block
-                        end if
-                        decl_count = decl_count + 1
-                        temp_declarations(decl_count) = sub_def%body_indices(i)
-                    class default
-                        exec_count = exec_count + 1
-                        temp_executables(exec_count) = sub_def%body_indices(i)
-                    end select
-                end if
-            end if
-        end do
-        
-        ! Copy to output arrays
-        n_declarations = decl_count
-        n_executables = exec_count
-        
-        allocate(declaration_indices(n_declarations))
-        allocate(executable_indices(n_executables))
-        
-        if (n_declarations > 0) then
-            declaration_indices(1:n_declarations) = temp_declarations(1:n_declarations)
-        end if
-        
-        if (n_executables > 0) then
-            executable_indices(1:n_executables) = temp_executables(1:n_executables)
-        end if
-    end subroutine separate_subroutine_declarations_and_executables
-
-    ! Generate missing subroutine declarations
-    subroutine generate_missing_subroutine_declarations(arena, sub_index, var_names, var_types, &
-                                                       var_explicitly_declared, var_is_parameter, &
-                                                       var_count, declaration_indices, n_declarations)
-        type(ast_arena_t), intent(inout) :: arena
-        integer, intent(in) :: sub_index
-        character(len=64), intent(in) :: var_names(:)
-        character(len=64), intent(in) :: var_types(:)
-        logical, intent(in) :: var_explicitly_declared(:)
-        logical, intent(in) :: var_is_parameter(:)
-        integer, intent(in) :: var_count
-        integer, allocatable, intent(inout) :: declaration_indices(:)
-        integer, intent(inout) :: n_declarations
-        
-        integer, allocatable :: new_declaration_indices(:)
-        integer :: i, original_declarations, total_declarations
-        type(declaration_node) :: new_decl
-        
-        original_declarations = n_declarations
-        total_declarations = original_declarations
-        
-        ! Count missing declarations (all undeclared variables - both parameters and locals)
-        do i = 1, var_count
-            if (.not. var_explicitly_declared(i)) then
-                total_declarations = total_declarations + 1
-            end if
-        end do
-        
-        ! Allocate new array
-        allocate(new_declaration_indices(total_declarations))
-        
-        ! Copy existing declarations
-        if (original_declarations > 0) then
-            new_declaration_indices(1:original_declarations) = declaration_indices(1:original_declarations)
-        end if
-        
-        ! Generate missing declarations for all undeclared variables (use same approach as functions)
-        do i = 1, var_count
-            if (.not. var_explicitly_declared(i)) then
-                ! Create declaration node (same approach as function version)
-                new_decl%var_name = var_names(i)
-                new_decl%type_name = trim(var_types(i))
-                new_decl%has_kind = .false.
-                new_decl%kind_value = 0
-                
-                ! Set intent for parameters only
-                if (var_is_parameter(i)) then
-                    new_decl%has_intent = .true.
-                    new_decl%intent = "in"
-                else
-                    new_decl%has_intent = .false.
-                end if
-                
-                new_decl%line = 1
-                new_decl%column = 1
-                new_decl%is_allocatable = .false.
-                new_decl%is_pointer = .false.
-                new_decl%is_target = .false.
-                new_decl%is_optional = .false.
-                new_decl%is_parameter = .false.
-                
-                call arena%push(new_decl, "auto_decl", sub_index)
-                original_declarations = original_declarations + 1
-                new_declaration_indices(original_declarations) = arena%size
-            end if
-        end do
-        
-        ! Update output
-        deallocate(declaration_indices)
-        declaration_indices = new_declaration_indices
-        n_declarations = total_declarations
-    end subroutine generate_missing_subroutine_declarations
-=======
     ! String result type methods
     function string_is_success(this) result(success)
         class(string_result_t), intent(in) :: this
@@ -3421,6 +3143,5 @@
         character(len=:), allocatable :: error_msg
         error_msg = this%result%get_full_message()
     end function string_get_error
->>>>>>> 0b39f211
 
 end module standardizer