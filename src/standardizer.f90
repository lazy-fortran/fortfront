module standardizer
    ! AST Standardization Stage - transforms lazy fortran AST to standard Fortran AST
    ! This stage:
    ! 1. Decides program vs module based on content
    ! 2. Inserts 'contains' statements where needed
    ! 3. Handles implicit program wrapping
    ! 4. Transforms dialect-specific constructs to standard Fortran
    ! 5. Generates variable declarations from inferred types

    use ast_core
    use ast_factory
    use type_system_hm
    use json_module, only: json_core, json_value, json_file
    use ast_base, only: LITERAL_INTEGER, LITERAL_REAL, LITERAL_STRING, LITERAL_LOGICAL
    implicit none
    private
    
    ! Type standardization configuration for standardizer
    logical, save :: standardizer_type_standardization_enabled = .true.
    
    ! Constants
    integer, parameter :: INVALID_INTEGER = -999999

    public :: standardize_ast
    public :: standardize_ast_json
    public :: set_standardizer_type_standardization, &
              get_standardizer_type_standardization

contains

    ! Main standardization entry point
    recursive subroutine standardize_ast(arena, root_index)
        type(ast_arena_t), intent(inout) :: arena
        integer, intent(inout) :: root_index
        integer :: i

        if (root_index <= 0 .or. root_index > arena%size) return
        if (.not. allocated(arena%entries(root_index)%node)) return

        select type (node => arena%entries(root_index)%node)
        type is (program_node)
            ! Skip standardization for multi-unit containers
            if (node%name == "__MULTI_UNIT__") then
                ! Standardize each unit individually
                if (allocated(node%body_indices)) then
                    block
                        integer :: j
                        do j = 1, size(node%body_indices)
                        if (node%body_indices(j) > 0 .and. &
                            node%body_indices(j) <= arena%size) then
                            call standardize_ast(arena, node%body_indices(j))
                        end if
                    end do
                    end block
                end if
            else
                call standardize_program(arena, node, root_index)
            end if
        type is (function_def_node)
            ! Wrap standalone function in a program
            call wrap_function_in_program(arena, root_index)
        type is (subroutine_def_node)
            ! Wrap standalone subroutine in a program
            call wrap_subroutine_in_program(arena, root_index)
        type is (module_node)
            ! Modules don't need wrapping - standardize their contents
            call standardize_module(arena, node, root_index)
        class default
            ! For other node types, no standardization needed yet
        end select

    end subroutine standardize_ast

    ! Standardize a program node
    subroutine standardize_program(arena, prog, prog_index)
        type(ast_arena_t), intent(inout) :: arena
        type(program_node), intent(inout) :: prog
        integer, intent(in) :: prog_index
        logical :: has_functions, has_subroutines, has_use_statements
        logical :: has_executable_statements
        logical :: should_be_module
        integer :: contains_index
        integer, allocatable :: new_body_indices(:)
        integer :: i, n_statements, insert_pos

        ! Analyze the program to determine if it should be a module
        call analyze_program_content(arena, prog, has_functions, has_subroutines, &
                        has_use_statements, has_executable_statements, should_be_module)

        if (should_be_module) then
            ! TODO: Transform to module_node
            ! For now, just handle contains insertion
        end if

        ! Standardize existing declarations (e.g., real -> real(8))
        call standardize_declarations(arena, prog)

        ! Always insert implicit none and variable declarations for programs
        call insert_variable_declarations(arena, prog, prog_index)
        
        ! Mark variables that need allocatable due to array reassignment (Issue 188)
        call mark_allocatable_for_array_reassignments(arena, prog, prog_index)
<<<<<<< HEAD
=======
        
        ! Mark variables that need allocatable due to string length changes (Issue 218)
        call mark_allocatable_for_string_length_changes(arena, prog)
>>>>>>> c3941c12

        ! Check if we need to insert a contains statement
        if (has_functions .or. has_subroutines) then
            ! Find where to insert contains (before first function/subroutine)
            insert_pos = find_contains_insertion_point(arena, prog)

            if (insert_pos > 0) then
                ! Create new body with contains statement
                call insert_contains_statement(arena, prog, prog_index, insert_pos)
            end if
        end if

        ! Standardize function and subroutine definitions
        call standardize_subprograms(arena, prog)

    end subroutine standardize_program

    ! Standardize a module node
    subroutine standardize_module(arena, mod, mod_index)
        type(ast_arena_t), intent(inout) :: arena
        type(module_node), intent(inout) :: mod
        integer, intent(in) :: mod_index
        integer :: i
        
        ! Standardize declarations in the module
        if (allocated(mod%declaration_indices)) then
            do i = 1, size(mod%declaration_indices)
                if (mod%declaration_indices(i) > 0 .and. &
                    mod%declaration_indices(i) <= arena%size) then
                    call standardize_ast(arena, mod%declaration_indices(i))
                end if
            end do
        end if
        
        ! Standardize procedures in the module
        if (allocated(mod%procedure_indices)) then
            do i = 1, size(mod%procedure_indices)
                if (mod%procedure_indices(i) > 0 .and. &
                    mod%procedure_indices(i) <= arena%size) then
                    call standardize_ast(arena, mod%procedure_indices(i))
                end if
            end do
        end if
    end subroutine standardize_module

    ! Analyze program content to determine its nature
    subroutine analyze_program_content(arena, prog, has_functions, has_subroutines, &
                        has_use_statements, has_executable_statements, should_be_module)
        type(ast_arena_t), intent(in) :: arena
        type(program_node), intent(in) :: prog
        logical, intent(out) :: has_functions, has_subroutines, has_use_statements
        logical, intent(out) :: has_executable_statements, should_be_module
        integer :: i

        has_functions = .false.
        has_subroutines = .false.
        has_use_statements = .false.
        has_executable_statements = .false.
        should_be_module = .false.

        if (.not. allocated(prog%body_indices)) return

        do i = 1, size(prog%body_indices)
            if (prog%body_indices(i) > 0 .and. prog%body_indices(i) <= arena%size) then
                if (allocated(arena%entries(prog%body_indices(i))%node)) then
                    select type (stmt => arena%entries(prog%body_indices(i))%node)
                    type is (function_def_node)
                        has_functions = .true.
                    type is (subroutine_def_node)
                        has_subroutines = .true.
                    type is (use_statement_node)
                        has_use_statements = .true.
                    type is (assignment_node)
                        has_executable_statements = .true.
                    type is (call_or_subscript_node)
                        has_executable_statements = .true.
                    type is (subroutine_call_node)
                        has_executable_statements = .true.
                    type is (print_statement_node)
                        has_executable_statements = .true.
                    type is (if_node)
                        has_executable_statements = .true.
                    type is (do_loop_node)
                        has_executable_statements = .true.
                    type is (do_while_node)
                        has_executable_statements = .true.
                    type is (select_case_node)
                        has_executable_statements = .true.
                    end select
                end if
            end if
        end do

        ! Decision logic: if only functions/subroutines and use statements, &
        ! it's likely a module
        ! For now, keep it simple - presence of multiple procedures suggests module
        should_be_module = (has_functions .or. has_subroutines) .and. &
                   (count([has_functions, has_subroutines]) > 1 .or. has_use_statements)

    end subroutine analyze_program_content

    ! Find where to insert the contains statement
    function find_contains_insertion_point(arena, prog) result(pos)
        type(ast_arena_t), intent(in) :: arena
        type(program_node), intent(in) :: prog
        integer :: pos
        integer :: i

        pos = 0
        if (.not. allocated(prog%body_indices)) return

        ! Find the first function or subroutine
        do i = 1, size(prog%body_indices)
            if (prog%body_indices(i) > 0 .and. prog%body_indices(i) <= arena%size) then
                if (allocated(arena%entries(prog%body_indices(i))%node)) then
                    select type (stmt => arena%entries(prog%body_indices(i))%node)
                    type is (function_def_node)
                        pos = i
                        return
                    type is (subroutine_def_node)
                        pos = i
                        return
                    end select
                end if
            end if
        end do

    end function find_contains_insertion_point

    ! Insert a contains statement at the specified position
    subroutine insert_contains_statement(arena, prog, prog_index, insert_pos)
        type(ast_arena_t), intent(inout) :: arena
        type(program_node), intent(inout) :: prog
        integer, intent(in) :: prog_index, insert_pos
        integer, allocatable :: new_body_indices(:)
        integer :: contains_index, i, j
        type(contains_node) :: contains_stmt

        if (.not. allocated(prog%body_indices)) return

        ! Create contains node
        contains_stmt%line = 1  ! Line number will be adjusted later
        contains_stmt%column = 1

        ! Add contains node to arena
        call arena%push(contains_stmt, "contains", prog_index)
        contains_index = arena%size

        ! Create new body indices array with contains inserted
        allocate (new_body_indices(size(prog%body_indices) + 1))

        ! Copy statements before the insertion point
        j = 1
        do i = 1, insert_pos - 1
            new_body_indices(j) = prog%body_indices(i)
            j = j + 1
        end do

        ! Insert contains
        new_body_indices(j) = contains_index
        j = j + 1

        ! Copy remaining statements
        do i = insert_pos, size(prog%body_indices)
            new_body_indices(j) = prog%body_indices(i)
            j = j + 1
        end do

        ! Replace body indices
        prog%body_indices = new_body_indices

        ! Update the arena entry
        arena%entries(prog_index)%node = prog

    end subroutine insert_contains_statement


    ! JSON interface for standardization
    subroutine standardize_ast_json(json_file_path, output_file, error_msg)
        character(len=*), intent(in) :: json_file_path
        character(len=*), intent(in) :: output_file
        character(len=*), intent(out) :: error_msg
        ! TODO: Implement JSON standardization
        ! type(json_file) :: json
        ! type(json_value), pointer :: root
        ! type(ast_arena_t) :: arena
        ! integer :: root_index
        ! character(len=:), allocatable :: output_json

        error_msg = "JSON to arena conversion not yet implemented for standardizer"
        return

    end subroutine standardize_ast_json

    ! Insert variable declarations and implicit none for a program
    subroutine insert_variable_declarations(arena, prog, prog_index)
        type(ast_arena_t), intent(inout) :: arena
        type(program_node), intent(inout) :: prog
        integer, intent(in) :: prog_index
        integer, allocatable :: new_body_indices(:)
        integer :: implicit_none_index
        integer, allocatable :: declaration_indices(:)
        integer :: i, j, insert_pos, n_declarations

        if (.not. allocated(prog%body_indices)) return

        ! Find insertion point (after use statements, before executable statements)
        insert_pos = find_declaration_insertion_point(arena, prog)
        if (insert_pos == 0) insert_pos = 1  ! Default to beginning if no use statements

        ! Check if implicit none already exists
        if (.not. has_implicit_none(arena, prog)) then
            ! Create implicit none statement node
            implicit_none_index = push_implicit_statement(arena, .true., &
                                                         line=1, column=1, parent_index=prog_index)
        else
            implicit_none_index = 0  ! Don't add duplicate
        end if

        ! Check if program already has variable declarations (is already standardized)
        if (program_has_variable_declarations(arena, prog)) then
            ! Program already standardized, don't add more declarations
            allocate(declaration_indices(0))
        else
            ! Collect and generate variable declarations
            call generate_and_insert_declarations(arena, prog, prog_index, declaration_indices)
        end if
        n_declarations = 0
        if (allocated(declaration_indices)) n_declarations = size(declaration_indices)

        ! Create new body indices with optional implicit none and declarations
        if (implicit_none_index > 0) then
            allocate (new_body_indices(size(prog%body_indices) + 1 + n_declarations))
        else
            allocate (new_body_indices(size(prog%body_indices) + n_declarations))
        end if

        ! Copy use statements
        j = 1
        do i = 1, insert_pos - 1
            new_body_indices(j) = prog%body_indices(i)
            j = j + 1
        end do

        ! Insert implicit none if we created one
        if (implicit_none_index > 0) then
            new_body_indices(j) = implicit_none_index
            j = j + 1
        end if

        ! Insert declarations
        do i = 1, n_declarations
            new_body_indices(j) = declaration_indices(i)
            j = j + 1
        end do

        ! Copy remaining statements
        do i = insert_pos, size(prog%body_indices)
            new_body_indices(j) = prog%body_indices(i)
            j = j + 1
        end do

        ! Update program body
        prog%body_indices = new_body_indices

        ! Update the arena entry
        arena%entries(prog_index)%node = prog

    end subroutine insert_variable_declarations

    ! Check if a program already has implicit none
    function has_implicit_none(arena, prog) result(found)
        type(ast_arena_t), intent(in) :: arena
        type(program_node), intent(in) :: prog
        logical :: found
        integer :: i
        
        found = .false.
        if (.not. allocated(prog%body_indices)) return
        
        do i = 1, size(prog%body_indices)
            if (prog%body_indices(i) > 0 .and. prog%body_indices(i) <= arena%size) then
                if (allocated(arena%entries(prog%body_indices(i))%node)) then
                    select type (stmt => arena%entries(prog%body_indices(i))%node)
                    type is (literal_node)
                        if (stmt%literal_kind == LITERAL_STRING .and. &
                            index(stmt%value, "implicit none") > 0) then
                            found = .true.
                            return
                        end if
                    type is (implicit_statement_node)
                        if (stmt%is_none) then
                            found = .true.
                            return
                        end if
                    end select
                end if
            end if
        end do
    end function has_implicit_none

    ! Check if program already has variable declarations (indicating it's been standardized)
    function program_has_variable_declarations(arena, prog) result(has_decls)
        type(ast_arena_t), intent(in) :: arena
        type(program_node), intent(in) :: prog
        logical :: has_decls
        integer :: i
        
        has_decls = .false.
        if (.not. allocated(prog%body_indices)) return
        do i = 1, size(prog%body_indices)
            if (prog%body_indices(i) > 0 .and. prog%body_indices(i) <= arena%size) then
                if (allocated(arena%entries(prog%body_indices(i))%node)) then
                    select type (stmt => arena%entries(prog%body_indices(i))%node)
                    type is (declaration_node)
                        ! Found a variable declaration - program is already standardized
                        has_decls = .true.
                        return
                    type is (parameter_declaration_node)
                        ! Found a parameter declaration - also indicates standardization
                        has_decls = .true.
                        return
                    end select
                end if
            end if
        end do
    end function program_has_variable_declarations

    ! Find where to insert declarations (after use statements)
    function find_declaration_insertion_point(arena, prog) result(pos)
        type(ast_arena_t), intent(in) :: arena
        type(program_node), intent(in) :: prog
        integer :: pos
        integer :: i

        pos = 1  ! Default to beginning
        if (.not. allocated(prog%body_indices)) return

        ! Find the last use statement
        do i = 1, size(prog%body_indices)
            if (prog%body_indices(i) > 0 .and. prog%body_indices(i) <= arena%size) then
                if (allocated(arena%entries(prog%body_indices(i))%node)) then
                    select type (stmt => arena%entries(prog%body_indices(i))%node)
                    type is (use_statement_node)
                        pos = i + 1  ! Insert after this use statement
                    class default
                        ! First non-use statement, stop looking
                        exit
                    end select
                end if
            end if
        end do

    end function find_declaration_insertion_point

    ! Generate and insert variable declarations from inferred types
    subroutine generate_and_insert_declarations(arena, prog, prog_index, &
                                                 declaration_indices)
        type(ast_arena_t), intent(inout) :: arena
        type(program_node), intent(in) :: prog
        integer, intent(in) :: prog_index
        integer, allocatable, intent(out) :: declaration_indices(:)
        character(len=64), allocatable :: var_names(:)
        character(len=64), allocatable :: var_types(:)
        logical, allocatable :: var_declared(:)
        character(len=64), allocatable :: function_names(:)
        integer :: i, var_count, func_count
        type(declaration_node) :: decl_node

        allocate (var_names(100))
        allocate (var_types(100))
        allocate (var_declared(100))
        allocate (function_names(100))
        var_declared = .false.
        var_count = 0
        func_count = 0

        ! First pass: collect function names
        if (allocated(prog%body_indices)) then
            do i = 1, size(prog%body_indices)
             if (prog%body_indices(i) > 0 .and. prog%body_indices(i) <= arena%size) then
                    if (allocated(arena%entries(prog%body_indices(i))%node)) then
                        select type (stmt => arena%entries(prog%body_indices(i))%node)
                        type is (function_def_node)
                            if (func_count < size(function_names)) then
                                func_count = func_count + 1
                                function_names(func_count) = stmt%name
                            end if
                        end select
                    end if
                end if
            end do
        end if

        ! Collect all variables that need declarations
        if (allocated(prog%body_indices)) then
            do i = 1, size(prog%body_indices)
             if (prog%body_indices(i) > 0 .and. prog%body_indices(i) <= arena%size) then
                    if (allocated(arena%entries(prog%body_indices(i))%node)) then
                        call collect_statement_vars(arena, prog%body_indices(i), &
                                        var_names, var_types, var_declared, var_count, &
                                                    function_names, func_count)
                    end if
                end if
            end do
        end if

        ! Create declaration nodes
        if (var_count > 0) then
            ! First count how many declarations we'll actually create
            block
                integer :: actual_count
                actual_count = 0
                do i = 1, var_count
                    if (var_declared(i)) then
                        ! Check if this variable already has an explicit declaration
                        if (.not. has_explicit_declaration(arena, prog, &
                                                            var_names(i))) then
                            actual_count = actual_count + 1
                        end if
                    end if
                end do
                
                if (actual_count == 0) then
                    allocate (declaration_indices(0))
                    return
                end if
                
                allocate (declaration_indices(actual_count))
            end block
            
            ! Now create the declaration nodes
            block
                integer :: decl_idx
                decl_idx = 0
                do i = 1, var_count
                    if (var_declared(i)) then
                        ! Check if this variable already has an explicit declaration
                        if (.not. has_explicit_declaration(arena, prog, &
                                                            var_names(i))) then
                            decl_idx = decl_idx + 1
                    ! Create declaration node
                    ! Parse the type string - it might contain dimension info
                    block
                        integer :: comma_pos, dim_pos, paren_pos, iostat
                        logical :: has_dimension_attr
                        character(len=20) :: dim_str
                        integer :: dim_size
                        logical :: found_array_type
                        integer :: j
                        
                        has_dimension_attr = .false.
                        comma_pos = index(var_types(i), ',')
                        if (comma_pos > 0) then
                            ! Has attributes like dimension - extract just the base type
                            decl_node%type_name = trim(var_types(i)(1:comma_pos-1))
                            
                            ! Check for dimension attribute
                            dim_pos = index(var_types(i), 'dimension(')
                            if (dim_pos > 0) then
                                has_dimension_attr = .true.
                                ! Extract dimension value
                                paren_pos = index(var_types(i)(dim_pos:), ')')
                                if (paren_pos > 10) then  ! Must have at least 1 character after dimension(
                                    ! paren_pos is relative to dim_pos, so we extract from dim_pos+10 to dim_pos+paren_pos-2
                                    dim_str = var_types(i)(dim_pos+10:dim_pos+paren_pos-2)
                                    
                                    ! Check if it's a deferred shape (:) - indicates allocatable
                                    if (trim(dim_str) == ':') then
                                        decl_node%is_array = .true.
                                        decl_node%is_allocatable = .true.
                                        if (allocated(decl_node%dimension_indices)) &
                                            deallocate(decl_node%dimension_indices)
                                        allocate(decl_node%dimension_indices(1))
                                        decl_node%dimension_indices(1) = 0  ! 0 indicates deferred shape
                                    else
                                        ! Try to parse as integer
                                        read(dim_str, *, iostat=iostat) dim_size
                                        if (iostat == 0) then
                                            ! Successfully parsed dimension
                                            decl_node%is_array = .true.
                                            if (allocated(decl_node%dimension_indices)) &
                                                deallocate(decl_node%dimension_indices)
                                            allocate(decl_node%dimension_indices(1))
                                            ! Create literal node for the size
                                            block
                                                type(literal_node) :: size_literal
                                                character(len=20) :: size_str
                                                write(size_str, '(i0)') dim_size
                                                size_literal = create_literal(trim(size_str), &
                                                                             LITERAL_INTEGER, 1, 1)
                                                call arena%push(size_literal, "literal", prog_index)
                                                decl_node%dimension_indices(1) = arena%size
                                            end block
                                        end if
                                    end if
                                else
                                    iostat = 1  ! Invalid dimension string
                                end if
                            end if
                            
                            ! Check for explicit allocatable attribute
                            if (index(var_types(i), 'allocatable') > 0) then
                                decl_node%is_allocatable = .true.
                            end if
                        else
                            decl_node%type_name = trim(var_types(i))
                        end if
                        
                        decl_node%var_name = trim(var_names(i))
                        
                        ! Check if this variable is an array by looking it up in the arena
                        ! But only if we haven't already set it from dimension attribute
                        found_array_type = has_dimension_attr  ! If we already parsed dimension, we found it
                        
                        ! Only search if we haven't already determined it's an array
                        if (.not. has_dimension_attr) then
                            ! Search for the identifier node with this name to check &
                            ! its inferred type
                            do j = 1, arena%size
                            if (allocated(arena%entries(j)%node)) then
                                select type (node => arena%entries(j)%node)
                                type is (identifier_node)
                                    if (trim(node%name) == trim(var_names(i))) then
                                        if (allocated(node%inferred_type)) then
                                            if (node%inferred_type%kind == TARRAY) then
                                                found_array_type = .true.
                                                decl_node%is_array = .true.
                                                ! Use fixed-size array if size is known
                                                if (allocated(&
                                                    decl_node%dimension_indices)) &
                                                    deallocate(decl_node%dimension_indices)
                                                allocate(decl_node%dimension_indices(1))
                                                if (node%inferred_type%size > 0 .and. &
                                                    .not. node%inferred_type%alloc_info%is_allocatable) then
                                                    ! Create literal node for the size
                                                    block
                                                        type(literal_node) :: size_literal
                                                        character(len=20) :: size_str
                                                        write(size_str, '(i0)') node%inferred_type%size
                                                        size_literal = &
                                                            create_literal(trim(size_str), &
                                                            LITERAL_INTEGER, 1, 1)
                                                        call arena%push(&
                                                            size_literal, &
                                                            "literal", prog_index)
                                                        decl_node%dimension_indices(1) = arena%size
                                                    end block
                                                else
                                                    ! Allocatable dimension (either size unknown or marked allocatable)
                                                    decl_node%dimension_indices(1) = 0
                                                end if
                                                exit
                                            end if
                                        end if
                                    end if
                                end select
                            end if
                        end do
                        end if  ! .not. has_dimension_attr
                        
                        if (.not. found_array_type) then
                            decl_node%is_array = .false.
                        end if
                    end block
                    
                    ! If array with deferred shape, mark as allocatable
                    if (decl_node%is_array .and. &
                        allocated(decl_node%dimension_indices)) then
                        if (size(decl_node%dimension_indices) > 0) then
                            if (decl_node%dimension_indices(1) == 0) then
                                ! This is a deferred shape array, needs allocatable
                                decl_node%is_allocatable = .true.
                            end if
                        end if
                    end if
                    
                    ! Note: allocatable attribute comes from AST semantic analysis
                    
                    decl_node%has_kind = .false.
                    decl_node%initializer_index = 0
                    decl_node%line = 1
                    decl_node%column = 1

                    call arena%push(decl_node, "declaration", prog_index)
                    declaration_indices(decl_idx) = arena%size
                        end if
                    end if
                end do
            end block
        else
            allocate (declaration_indices(0))
        end if

    end subroutine generate_and_insert_declarations

    ! Collect variables from any statement type
    recursive subroutine collect_statement_vars(arena, stmt_index, var_names, &
                                                var_types, var_declared, var_count, &
                                                function_names, func_count)
        type(ast_arena_t), intent(in) :: arena
        integer, intent(in) :: stmt_index
        character(len=64), intent(inout) :: var_names(:)
        character(len=64), intent(inout) :: var_types(:)
        logical, intent(inout) :: var_declared(:)
        integer, intent(inout) :: var_count
        character(len=64), intent(in) :: function_names(:)
        integer, intent(in) :: func_count
        integer :: i

        if (stmt_index <= 0 .or. stmt_index > arena%size) return
        if (.not. allocated(arena%entries(stmt_index)%node)) return

        select type (stmt => arena%entries(stmt_index)%node)
        type is (declaration_node)
            ! Mark variables as already declared - don't generate implicit 
            ! declarations
            if (stmt%is_multi_declaration .and. allocated(stmt%var_names)) then
                ! Handle multi-variable declaration
                do i = 1, size(stmt%var_names)
                    call mark_variable_declared(stmt%var_names(i), var_names, &
                                               var_declared, var_count)
                end do
            else
                ! Handle single variable declaration
                call mark_variable_declared(stmt%var_name, var_names, &
                                           var_declared, var_count)
            end if
        type is (assignment_node)
            call collect_assignment_vars(arena, stmt_index, var_names, &
                                          var_types, var_declared, var_count, &
                                         function_names, func_count)
        type is (do_loop_node)
            ! Collect loop variable
            call add_variable(stmt%var_name, "integer", var_names, var_types, &
                              var_declared, var_count, &
                              function_names, func_count)
            ! Collect variables from body
            if (allocated(stmt%body_indices)) then
                do i = 1, size(stmt%body_indices)
                    call collect_statement_vars(arena, stmt%body_indices(i), &
                                        var_names, var_types, var_declared, var_count, &
                                                function_names, func_count)
                end do
            end if
        type is (do_while_node)
            ! Collect variables from body
            if (allocated(stmt%body_indices)) then
                do i = 1, size(stmt%body_indices)
                    call collect_statement_vars(arena, stmt%body_indices(i), &
                                        var_names, var_types, var_declared, var_count, &
                                                function_names, func_count)
                end do
            end if
        type is (if_node)
            ! Collect variables from then and else branches
            if (allocated(stmt%then_body_indices)) then
                do i = 1, size(stmt%then_body_indices)
                    call collect_statement_vars(arena, stmt%then_body_indices(i), &
                                        var_names, var_types, var_declared, var_count, &
                                                function_names, func_count)
                end do
            end if
            if (allocated(stmt%else_body_indices)) then
                do i = 1, size(stmt%else_body_indices)
                    call collect_statement_vars(arena, stmt%else_body_indices(i), &
                                        var_names, var_types, var_declared, var_count, &
                                                function_names, func_count)
                end do
            end if
        type is (select_case_node)
            ! TODO: Handle select case when implemented
        end select
    end subroutine collect_statement_vars

    ! Collect variables from assignment node
    subroutine collect_assignment_vars(arena, assign_index, var_names, &
                                        var_types, var_declared, var_count, &
                                       function_names, func_count)
        type(ast_arena_t), intent(in) :: arena
        integer, intent(in) :: assign_index
        character(len=64), intent(inout) :: var_names(:)
        character(len=64), intent(inout) :: var_types(:)
        logical, intent(inout) :: var_declared(:)
        integer, intent(inout) :: var_count
        character(len=64), intent(in) :: function_names(:)
        integer, intent(in) :: func_count
        type(mono_type_t), pointer :: value_type
        character(len=64) :: var_type

        if (assign_index <= 0 .or. assign_index > arena%size) return
        if (.not. allocated(arena%entries(assign_index)%node)) return

        select type (assign => arena%entries(assign_index)%node)
        type is (assignment_node)
            ! Get target node
            if (assign%target_index > 0 .and. assign%target_index <= arena%size) then
                if (allocated(arena%entries(assign%target_index)%node)) then
                    select type (target => arena%entries(assign%target_index)%node)
                    type is (identifier_node)
                        ! Check if the value is an array expression
                        var_type = "real(8)"  ! Default type
                        
                        ! Try to get type from the value expression
                        if (assign%value_index > 0 .and. &
                            assign%value_index <= arena%size) then
                            if (allocated(arena%entries(assign%value_index)%node)) then
                                ! Check if it's an array expression by structure
                                if (is_array_expression(arena, assign%value_index)) then
                                    ! Try to determine array size if possible
                                    var_type = &
                                        get_array_var_type(arena, assign%value_index)
                                else
                                    value_type => &
                                        get_expression_type(arena, assign%value_index)
                                    if (associated(value_type)) then
                                        var_type = get_fortran_type_string(value_type)
                                    end if
                                end if
                            end if
                        end if
                        
                        ! Now collect the variable with the determined type
                        call collect_identifier_var_with_type(target, var_type, &
                            var_names, var_types, var_declared, var_count, &
                            function_names, func_count)
                    end select
                end if
            end if
        end select
    end subroutine collect_assignment_vars

    ! Collect variable from identifier node
    subroutine collect_identifier_var(identifier, var_names, var_types, &
                                       var_declared, var_count, &
                                      function_names, func_count)
        type(identifier_node), intent(in) :: identifier
        character(len=64), intent(inout) :: var_names(:)
        character(len=64), intent(inout) :: var_types(:)
        logical, intent(inout) :: var_declared(:)
        integer, intent(inout) :: var_count
        character(len=64), intent(in) :: function_names(:)
        integer, intent(in) :: func_count
        integer :: i
        logical :: found, is_function

        ! Check if this identifier is a function name
        is_function = .false.
        do i = 1, func_count
            if (trim(function_names(i)) == trim(identifier%name)) then
                is_function = .true.
                exit
            end if
        end do

        ! Skip if it's a function
        if (is_function) return

        ! Check if variable already exists
        found = .false.
        do i = 1, var_count
            if (trim(var_names(i)) == trim(identifier%name)) then
                found = .true.
                exit
            end if
        end do

        if (.not. found) then
            var_count = var_count + 1
            if (var_count <= size(var_names)) then
                var_names(var_count) = identifier%name

                ! Determine type from inferred_type if available
                if (allocated(identifier%inferred_type)) then
                    var_types(var_count) = &
                        get_fortran_type_string(identifier%inferred_type)
                else
                    var_types(var_count) = "real(8)"  ! Default type
                end if

                var_declared(var_count) = .true.
            end if
        end if
    end subroutine collect_identifier_var
    
    ! Collect variable from identifier node with explicit type
    subroutine collect_identifier_var_with_type(identifier, var_type, &
                                                var_names, var_types, &
                                                var_declared, &
                                                 var_count, function_names, func_count)
        type(identifier_node), intent(in) :: identifier
        character(len=*), intent(in) :: var_type
        character(len=64), intent(inout) :: var_names(:)
        character(len=64), intent(inout) :: var_types(:)
        logical, intent(inout) :: var_declared(:)
        integer, intent(inout) :: var_count
        character(len=64), intent(in) :: function_names(:)
        integer, intent(in) :: func_count
        integer :: i
        logical :: found, is_function

        ! Check if this identifier is a function name
        is_function = .false.
        do i = 1, func_count
            if (trim(function_names(i)) == trim(identifier%name)) then
                is_function = .true.
                exit
            end if
        end do

        ! Skip if it's a function
        if (is_function) return

        ! Check if variable already exists
        found = .false.
        do i = 1, var_count
            if (trim(var_names(i)) == trim(identifier%name)) then
                found = .true.
                ! Update type if it's an array and wasn't before
                if (index(var_type, "(") > 0 .and. index(var_types(i), "(") == 0) then
                    var_types(i) = var_type
                end if
                exit
            end if
        end do

        if (.not. found) then
            var_count = var_count + 1
            if (var_count <= size(var_names)) then
                var_names(var_count) = identifier%name
                var_types(var_count) = var_type
                var_declared(var_count) = .true.
            end if
        end if
    end subroutine collect_identifier_var_with_type

    ! Add a variable to the collection list
    subroutine add_variable(var_name, var_type, var_names, var_types, &
                            var_declared, var_count, &
                            function_names, func_count)
        character(len=*), intent(in) :: var_name
        character(len=*), intent(in) :: var_type
        character(len=64), intent(inout) :: var_names(:)
        character(len=64), intent(inout) :: var_types(:)
        logical, intent(inout) :: var_declared(:)
        integer, intent(inout) :: var_count
        character(len=64), intent(in) :: function_names(:)
        integer, intent(in) :: func_count
        integer :: i
        logical :: found, is_function

        ! Check if this is a function name
        is_function = .false.
        do i = 1, func_count
            if (trim(function_names(i)) == trim(var_name)) then
                is_function = .true.
                exit
            end if
        end do

        ! Skip if it's a function
        if (is_function) return

        ! Check if variable already exists
        found = .false.
        do i = 1, var_count
            if (trim(var_names(i)) == trim(var_name)) then
                found = .true.
                exit
            end if
        end do

        if (.not. found) then
            var_count = var_count + 1
            if (var_count <= size(var_names)) then
                var_names(var_count) = var_name
                var_types(var_count) = var_type
                var_declared(var_count) = .true.
            end if
        end if
    end subroutine add_variable
    
    ! Mark a variable as already declared
    subroutine mark_variable_declared(var_name, var_names, var_declared, var_count)
        character(len=*), intent(in) :: var_name
        character(len=64), intent(in) :: var_names(:)
        logical, intent(inout) :: var_declared(:)
        integer, intent(in) :: var_count
        integer :: i
        
        ! Find the variable if it exists and mark it as declared
        do i = 1, var_count
            if (trim(var_names(i)) == trim(var_name)) then
                var_declared(i) = .false.  ! Mark as already declared - don't &
                                            ! generate implicit declaration
                return
            end if
        end do
    end subroutine mark_variable_declared
    
    ! Check if a variable already has an explicit declaration
    function has_explicit_declaration(arena, prog, var_name) result(has_decl)
        type(ast_arena_t), intent(in) :: arena
        type(program_node), intent(in) :: prog
        character(len=*), intent(in) :: var_name
        logical :: has_decl
        integer :: i
        
        has_decl = .false.
        
        if (allocated(prog%body_indices)) then
            do i = 1, size(prog%body_indices)
                if (prog%body_indices(i) > 0 .and. &
                    prog%body_indices(i) <= arena%size) then
                    if (allocated(arena%entries(prog%body_indices(i))%node)) then
                        select type (stmt => arena%entries(prog%body_indices(i))%node)
                        type is (declaration_node)
                            ! Check single variable declaration
                            if (trim(stmt%var_name) == trim(var_name)) then
                                has_decl = .true.
                                return
                            end if
                            ! Check multi-variable declaration
                            if (stmt%is_multi_declaration .and. allocated(stmt%var_names)) then
                                block
                                    integer :: j
                                    do j = 1, size(stmt%var_names)
                                        if (trim(stmt%var_names(j)) == trim(var_name)) then
                                            has_decl = .true.
                                            return
                                        end if
                                    end do
                                end block
                            end if
                        end select
                    end if
                end if
            end do
        end if
    end function has_explicit_declaration

    ! Convert mono_type_t to Fortran type string
    recursive function get_fortran_type_string(mono_type) result(type_str)
        type(mono_type_t), intent(in) :: mono_type
        character(len=:), allocatable :: type_str

        select case (mono_type%kind)
        case (TINT)
            type_str = "integer"
        case (TREAL)
            if (standardizer_type_standardization_enabled) then
                type_str = "real(8)"
            else
                type_str = "real"
            end if
        case (TLOGICAL)
            type_str = "logical"
        case (TCHAR)
            if (mono_type%size > 0) then
                block
                    character(len=20) :: size_str
                    write (size_str, '(i0)') mono_type%size
                    type_str = "character(len="//trim(size_str)//")"
                end block
            else
                type_str = "character(*)"
            end if
        case (TARRAY)
            ! For arrays, get the element type
            if (allocated(mono_type%args) .and. size(mono_type%args) > 0) then
                type_str = get_fortran_type_string(mono_type%args(1))
            else
                type_str = "real(8)"  ! Default array element type
            end if
        case default
            type_str = "real(8)"  ! Default fallback
        end select
    end function get_fortran_type_string

    ! Check if a mono_type_t is an array type
    function is_array_type(mono_type) result(is_array)
        type(mono_type_t), intent(in) :: mono_type
        logical :: is_array
        
        is_array = (mono_type%kind == TARRAY)
    end function is_array_type
    
    ! Get the type of an expression from the AST
    function get_expression_type(arena, expr_index) result(expr_type)
        type(ast_arena_t), intent(in) :: arena
        integer, intent(in) :: expr_index
        type(mono_type_t), pointer :: expr_type
        
        expr_type => null()
        
        if (expr_index <= 0 .or. expr_index > arena%size) return
        if (.not. allocated(arena%entries(expr_index)%node)) return
        
        select type (node => arena%entries(expr_index)%node)
        type is (identifier_node)
            if (allocated(node%inferred_type)) then
                expr_type => node%inferred_type
            end if
        type is (array_literal_node)
            if (allocated(node%inferred_type)) then
                expr_type => node%inferred_type
            end if
        type is (call_or_subscript_node)
            ! Check if this is an array subscript
            if (allocated(node%inferred_type)) then
                expr_type => node%inferred_type
            else
                ! If it's a subscript of an array, the result should be the &
                ! element type or a subarray
                ! For now, we'll check if it has a colon operator (array slice)
                if (has_array_slice_args(arena, node)) then
                    ! This is an array slice, so result is an array
                    ! We need to get the base array type
                    allocate(expr_type)
                    expr_type%kind = TARRAY
                    ! TODO: Set proper element type
                end if
            end if
        type is (binary_op_node)
            if (allocated(node%inferred_type)) then
                expr_type => node%inferred_type
            end if
        type is (literal_node)
            if (allocated(node%inferred_type)) then
                expr_type => node%inferred_type
            end if
        end select
    end function get_expression_type
    
    ! Check if a call_or_subscript node has array slice arguments
    function has_array_slice_args(arena, node) result(has_slice)
        type(ast_arena_t), intent(in) :: arena
        type(call_or_subscript_node), intent(in) :: node
        logical :: has_slice
        integer :: i
        
        has_slice = .false.
        
        if (.not. allocated(node%arg_indices)) return
        
        do i = 1, size(node%arg_indices)
            if (node%arg_indices(i) > 0 .and. node%arg_indices(i) <= arena%size) then
                if (allocated(arena%entries(node%arg_indices(i))%node)) then
                    select type (arg => arena%entries(node%arg_indices(i))%node)
                    type is (binary_op_node)
                        if (trim(arg%operator) == ":") then
                            has_slice = .true.
                            return
                        end if
                    end select
                end if
            end if
        end do
    end function has_array_slice_args
    
    ! Check if an expression is an array expression by structure
    function is_array_expression(arena, expr_index) result(is_array)
        type(ast_arena_t), intent(in) :: arena
        integer, intent(in) :: expr_index
        logical :: is_array
        
        is_array = .false.
        
        if (expr_index <= 0 .or. expr_index > arena%size) return
        if (.not. allocated(arena%entries(expr_index)%node)) return
        
        select type (node => arena%entries(expr_index)%node)
        type is (array_literal_node)
            is_array = .true.
        type is (call_or_subscript_node)
            ! Check if this is an array slice (has colon operator in args)
            if (has_array_slice_args(arena, node)) then
                is_array = .true.
            end if
        end select
    end function is_array_expression
    
    ! Check if array literal contains an implied do loop
    function has_implied_do_loop(arena, array_node) result(has_implied)
        type(ast_arena_t), intent(in) :: arena
        type(array_literal_node), intent(in) :: array_node
        logical :: has_implied
        
        has_implied = .false.
        
        if (allocated(array_node%element_indices)) then
            if (size(array_node%element_indices) == 1) then
                ! Check if the single element is a do_loop_node
                if (array_node%element_indices(1) > 0 .and. &
                    array_node%element_indices(1) <= arena%size) then
                    if (allocated(arena%entries(array_node%element_indices(1))%node)) then
                        select type (elem => arena%entries(array_node%element_indices(1))%node)
                        type is (do_loop_node)
                            has_implied = .true.
                        class default
                        end select
                    end if
                end if
            end if
        end if
    end function has_implied_do_loop
    
    ! Calculate size of implied do loop
    function get_implied_do_size(arena, do_node_index) result(size)
        type(ast_arena_t), intent(in) :: arena
        integer, intent(in) :: do_node_index
        integer :: size
        
        size = -1  ! Return -1 if we can't determine the size
        
        if (do_node_index <= 0 .or. do_node_index > arena%size) return
        if (.not. allocated(arena%entries(do_node_index)%node)) return
        
        select type (do_node => arena%entries(do_node_index)%node)
        type is (do_loop_node)
            ! Try to calculate size from start, end, and step expressions
            ! For now, we'll handle simple integer literals
            if (do_node%start_expr_index > 0 .and. do_node%end_expr_index > 0) then
                size = calculate_loop_size(arena, do_node%start_expr_index, &
                                          do_node%end_expr_index, do_node%step_expr_index)
            end if
        end select
    end function get_implied_do_size
    
    ! Calculate loop size from start, end, and step expressions
    function calculate_loop_size(arena, start_idx, end_idx, step_idx) result(size)
        type(ast_arena_t), intent(in) :: arena
        integer, intent(in) :: start_idx, end_idx, step_idx
        integer :: size
        integer :: start_val, end_val, step_val
        
        size = -1
        
        ! Get start value
        start_val = get_integer_literal_value(arena, start_idx)
        if (start_val == INVALID_INTEGER) then
            return
        end if
        
        ! Get end value
        end_val = get_integer_literal_value(arena, end_idx)
        if (end_val == INVALID_INTEGER) then
            return
        end if
        
        ! Get step value (default to 1 if not specified)
        if (step_idx > 0) then
            step_val = get_integer_literal_value(arena, step_idx)
            if (step_val == INVALID_INTEGER) step_val = 1
        else
            step_val = 1
        end if
        
        ! Calculate size
        if (step_val /= 0) then
            if (step_val > 0) then
                ! Forward iteration
                if (end_val >= start_val) then
                    size = (end_val - start_val) / step_val + 1
                else
                    size = 0  ! No iterations
                end if
            else
                ! Backward iteration
                if (start_val >= end_val) then
                    size = (start_val - end_val) / abs(step_val) + 1
                else
                    size = 0  ! No iterations
                end if
            end if
        end if
    end function calculate_loop_size
    
    ! Get integer value from a literal node
    recursive function get_integer_literal_value(arena, expr_idx) result(value)
        type(ast_arena_t), intent(in) :: arena
        integer, intent(in) :: expr_idx
        integer :: value
        
        value = INVALID_INTEGER  ! Error value
        
        if (expr_idx <= 0 .or. expr_idx > arena%size) then
            return
        end if
        if (.not. allocated(arena%entries(expr_idx)%node)) then
            return
        end if
        
        select type (node => arena%entries(expr_idx)%node)
        type is (literal_node)
            ! Try using literal_kind instead of literal_type
            if (node%literal_kind == LITERAL_INTEGER .and. allocated(node%value)) then
                block
                    integer :: iostat
                    read(node%value, *, iostat=iostat) value
                    if (iostat /= 0) then
                        value = INVALID_INTEGER
                    end if
                end block
            end if
        type is (binary_op_node)
            ! Handle simple binary operations for compile-time constants
            if (allocated(node%operator)) then
                if (node%left_index > 0 .and. node%right_index > 0) then
                    block
                        integer :: left_val, right_val
                        left_val = get_integer_literal_value(arena, node%left_index)
                        right_val = get_integer_literal_value(arena, node%right_index)
                        if (left_val /= INVALID_INTEGER .and. &
                            right_val /= INVALID_INTEGER) then
                            select case(node%operator)
                            case("-")
                                value = left_val - right_val
                            case("+")
                                value = left_val + right_val
                            case("*")
                                value = left_val * right_val
                            case("/")
                                if (right_val /= 0) value = left_val / right_val
                            end select
                        end if
                    end block
                end if
            end if
        class default
        end select
    end function get_integer_literal_value
    
    ! Get array variable type declaration from an array expression
    function get_array_var_type(arena, expr_index) result(var_type)
        type(ast_arena_t), intent(in) :: arena
        integer, intent(in) :: expr_index
        character(len=64) :: var_type
        type(mono_type_t), pointer :: expr_type
        character(len=:), allocatable :: elem_type_str
        
        var_type = "real(8), dimension(:), allocatable"  ! Default
        
        if (expr_index <= 0 .or. expr_index > arena%size) return
        if (.not. allocated(arena%entries(expr_index)%node)) return
        
        select type (node => arena%entries(expr_index)%node)
        type is (array_literal_node)
            ! For array literals, we know the exact size
            if (allocated(node%element_indices)) then
                ! Try to get the inferred type of the array literal
                if (allocated(node%inferred_type)) then
                    ! The inferred type is TARRAY with element type in args(1)
                    ! get_fortran_type_string handles TARRAY by extracting element type
                    elem_type_str = get_fortran_type_string(node%inferred_type)
                else
                    ! No inferred type, try to determine from elements
                    if (size(node%element_indices) > 0) then
                        ! Check the first element type
                        expr_type => get_expression_type(arena, node%element_indices(1))
                        if (associated(expr_type)) then
                            elem_type_str = get_fortran_type_string(expr_type)
                        else
                            ! Try to infer from literal if possible
                            elem_type_str = &
                                infer_element_type_from_literal(arena, &
                                node%element_indices(1))
                        end if
                    else
                        elem_type_str = "real(8)"  ! Default for empty arrays
                    end if
                end if
                
                ! Check if this is an implied do loop
                if (has_implied_do_loop(arena, node)) then
                    ! Calculate the size from the implied do loop bounds
                    block
                        integer :: implied_size
                        implied_size = get_implied_do_size(arena, node%element_indices(1))
                        if (implied_size > 0) then
                            write(var_type, '(a,a,i0,a)') trim(elem_type_str), &
                                ", dimension(", implied_size, ")"
                        else
                            ! Can't determine size, use allocatable
                            var_type = trim(elem_type_str) // ", dimension(:), allocatable"
                        end if
                    end block
                else
                    ! Regular array literal with explicit elements
                    write(var_type, '(a,a,i0,a)') trim(elem_type_str), &
                        ", dimension(", size(node%element_indices), ")"
                end if
            end if
        type is (call_or_subscript_node)
            ! For array slices, try to calculate the size
            if (has_array_slice_args(arena, node)) then
                ! For now, use allocatable. TODO: Calculate slice size
                var_type = "real(8), dimension(:), allocatable"
            end if
        end select
    end function get_array_var_type
    
    ! Helper function to infer type from a literal node
    function infer_element_type_from_literal(arena, elem_index) result(type_str)
        type(ast_arena_t), intent(in) :: arena
        integer, intent(in) :: elem_index
        character(len=:), allocatable :: type_str
        
        type_str = "real(8)"  ! Default
        
        if (elem_index <= 0 .or. elem_index > arena%size) return
        if (.not. allocated(arena%entries(elem_index)%node)) return
        
        select type (elem => arena%entries(elem_index)%node)
        type is (literal_node)
            select case (elem%literal_kind)
            case (LITERAL_INTEGER)
                type_str = "integer"
            case (LITERAL_REAL)
                type_str = "real(8)"
            case (LITERAL_STRING)
                type_str = "character"
            case (LITERAL_LOGICAL)
                type_str = "logical"
            case default
                type_str = "real(8)"
            end select
        end select
    end function infer_element_type_from_literal

    ! Standardize existing declaration nodes (e.g., real -> real(8))
    subroutine standardize_declarations(arena, prog)
        type(ast_arena_t), intent(inout) :: arena
        type(program_node), intent(in) :: prog
        integer :: i

        if (.not. allocated(prog%body_indices)) return

        do i = 1, size(prog%body_indices)
            if (prog%body_indices(i) > 0 .and. prog%body_indices(i) <= arena%size) then
                if (allocated(arena%entries(prog%body_indices(i))%node)) then
                    select type (stmt => arena%entries(prog%body_indices(i))%node)
                    type is (declaration_node)
                        ! Standardize the type name (if enabled)
                        if (stmt%type_name == "real" .and. &
                            standardizer_type_standardization_enabled) then
                            stmt%type_name = "real"
                            stmt%has_kind = .true.
                            stmt%kind_value = 8
                        end if
                        ! Update the node in the arena
                        arena%entries(prog%body_indices(i))%node = stmt
                    end select
                end if
            end if
        end do
    end subroutine standardize_declarations

    ! Standardize function and subroutine definitions
    subroutine standardize_subprograms(arena, prog)
        type(ast_arena_t), intent(inout) :: arena
        type(program_node), intent(in) :: prog
        integer :: i

        if (.not. allocated(prog%body_indices)) return

        do i = 1, size(prog%body_indices)
            if (prog%body_indices(i) > 0 .and. prog%body_indices(i) <= arena%size) then
                if (allocated(arena%entries(prog%body_indices(i))%node)) then
                    select type (stmt => arena%entries(prog%body_indices(i))%node)
                    type is (function_def_node)
                        call standardize_function_def(arena, stmt, prog%body_indices(i))
                    type is (subroutine_def_node)
                        call standardize_subroutine_def(arena, stmt, prog%body_indices(i))
                    end select
                end if
            end if
        end do
    end subroutine standardize_subprograms

    ! Standardize a function definition
    subroutine standardize_function_def(arena, func_def, func_index)
        type(ast_arena_t), intent(inout) :: arena
        type(function_def_node), intent(inout) :: func_def
        integer, intent(in) :: func_index
        integer, allocatable :: new_body_indices(:)
        integer :: implicit_none_index, i, j
        character(len=:), allocatable :: return_type_str

        ! Standardize return type
        if (allocated(func_def%return_type)) then
            if (func_def%return_type == "real") then
                func_def%return_type = "real(8)"
            end if
        else
            ! Default to real(8) if no return type specified
            func_def%return_type = "real(8)"
        end if

        ! Add implicit none at the beginning of function body
        if (allocated(func_def%body_indices)) then
            ! Create implicit none statement node
            implicit_none_index = push_implicit_statement(arena, .true., &
                                                         line=1, column=1, parent_index=func_index)

            ! Create new body with implicit none at the beginning
            allocate (new_body_indices(size(func_def%body_indices) + 1))
            new_body_indices(1) = implicit_none_index
            do i = 1, size(func_def%body_indices)
                new_body_indices(i + 1) = func_def%body_indices(i)
            end do
            func_def%body_indices = new_body_indices
        end if

        ! Standardize parameter declarations
        call standardize_function_parameters(arena, func_def, func_index)

        ! Update the arena entry
        arena%entries(func_index)%node = func_def
    end subroutine standardize_function_def

    ! Standardize function parameters by updating existing declarations or &
    ! adding new ones
    subroutine standardize_function_parameters(arena, func_def, func_index)
        type(ast_arena_t), intent(inout) :: arena
        type(function_def_node), intent(inout) :: func_def
        integer, intent(in) :: func_index
        type(declaration_node) :: param_decl
        integer, allocatable :: new_body_indices(:)
        integer, allocatable :: param_names_found(:)
        integer :: i, j, n_params, n_body, param_idx
        character(len=64) :: param_name
        character(len=64), allocatable :: param_names(:)
        logical :: is_param_decl, param_updated

        if (.not. allocated(func_def%param_indices)) return
        n_params = size(func_def%param_indices)
        if (n_params == 0) return

        ! Get parameter names
        allocate (param_names(n_params))
        allocate (param_names_found(n_params))
        param_names_found = 0
        
        ! Initialize all param_names to avoid undefined behavior
        do i = 1, n_params
            param_names(i) = ""
        end do

        do i = 1, n_params
   if (func_def%param_indices(i) > 0 .and. func_def%param_indices(i) <= arena%size) then
                if (allocated(arena%entries(func_def%param_indices(i))%node)) then
                    select type (param => arena%entries(func_def%param_indices(i))%node)
                    type is (identifier_node)
                        param_names(i) = param%name
                    type is (parameter_declaration_node)
                        param_names(i) = param%name
                    type is (declaration_node)
                        param_names(i) = param%var_name
                    class default
                        ! Try to get a reasonable default name
                        write(param_names(i), '(a,i0)') "param", i
                    end select
                else
                    ! Node not allocated, create default name
                    write(param_names(i), '(a,i0)') "param", i
                end if
            else
                ! Invalid index, create default name
                write(param_names(i), '(a,i0)') "param", i
            end if
        end do

        ! Update existing parameter declarations and track what we find
        if (allocated(func_def%body_indices)) then
            do i = 1, size(func_def%body_indices)
     if (func_def%body_indices(i) > 0 .and. func_def%body_indices(i) <= arena%size) then
                    if (allocated(arena%entries(func_def%body_indices(i))%node)) then
                      select type (stmt => arena%entries(func_def%body_indices(i))%node)
                        type is (declaration_node)
                            ! Check if this declaration is for a parameter
                            is_param_decl = .false.
                            param_idx = 0
                            do j = 1, n_params
                                if (stmt%var_name == param_names(j)) then
                                    is_param_decl = .true.
                                    param_idx = j
                                    exit
                                end if
                            end do

                            if (is_param_decl) then
                                ! Update the declaration to have intent(in) and &
                                ! preserve/enhance type
                                if (stmt%type_name == "real") then
                                    stmt%type_name = "real"
                                    stmt%has_kind = .true.
                                    stmt%kind_value = 8
                                ! Keep integer, logical, character as-is
                                end if
                                stmt%intent = "in"
                                stmt%has_intent = .true.
                                param_names_found(param_idx) = func_def%body_indices(i)
                                ! Update in arena
                                arena%entries(func_def%body_indices(i))%node = stmt
                            end if
                        end select
                    end if
                end if
            end do
        end if

        ! Add declarations for parameters not found
        n_body = 0
        if (allocated(func_def%body_indices)) n_body = size(func_def%body_indices)

        ! Count how many new declarations we need
        j = 0
        do i = 1, n_params
            if (param_names_found(i) == 0) j = j + 1
        end do

        if (j > 0) then
            ! We need to add some parameter declarations
            allocate (new_body_indices(n_body + j))

            ! Copy implicit none (should be first) if it exists
            if (n_body > 0) then
                new_body_indices(1) = func_def%body_indices(1)
                j = 2
            else
                j = 1
            end if

            ! Add missing parameter declarations
            do i = 1, n_params
                if (param_names_found(i) == 0) then
                    ! Create declaration node with intent(in)
                    param_decl%type_name = "real"
                    param_decl%var_name = param_names(i)
                    param_decl%has_kind = .true.
                    param_decl%kind_value = 8
                    param_decl%intent = "in"
                    param_decl%has_intent = .true.
                    param_decl%line = 1
                    param_decl%column = 1
                    call arena%push(param_decl, "param_decl", func_index)
                    new_body_indices(j) = arena%size
                    j = j + 1
                end if
            end do

            ! Copy rest of body (skip first if it was implicit none)
            if (n_body > 1) then
                do i = 2, n_body
                    new_body_indices(j) = func_def%body_indices(i)
                    j = j + 1
                end do
            end if

            func_def%body_indices = new_body_indices
        end if
    end subroutine standardize_function_parameters

    ! Standardize subroutine definitions similar to function definitions
    subroutine standardize_subroutine_def(arena, sub_def, sub_index)
        type(ast_arena_t), intent(inout) :: arena
        type(subroutine_def_node), intent(inout) :: sub_def
        integer, intent(in) :: sub_index
        integer, allocatable :: new_body_indices(:)
        integer :: implicit_none_index, i, j
        logical :: has_implicit_none

        ! Check if implicit none already exists
        has_implicit_none = .false.
        if (allocated(sub_def%body_indices)) then
            do i = 1, size(sub_def%body_indices)
                if (sub_def%body_indices(i) > 0 .and. sub_def%body_indices(i) <= arena%size) then
                    if (allocated(arena%entries(sub_def%body_indices(i))%node)) then
                        select type (node => arena%entries(sub_def%body_indices(i))%node)
                        type is (literal_node)
                            if (allocated(node%value)) then
                                if (index(node%value, "implicit none") > 0) then
                                    has_implicit_none = .true.
                                    exit
                                end if
                            end if
                        end select
                    end if
                end if
            end do
        end if

        ! Add implicit none at the beginning of subroutine body if not present
        if (allocated(sub_def%body_indices) .and. .not. has_implicit_none) then
            ! Create implicit none statement node
            implicit_none_index = push_implicit_statement(arena, .true., &
                                                         line=1, column=1, parent_index=sub_index)

            ! Create new body with implicit none at the beginning
            allocate (new_body_indices(size(sub_def%body_indices) + 1))
            new_body_indices(1) = implicit_none_index
            do i = 1, size(sub_def%body_indices)
                new_body_indices(i + 1) = sub_def%body_indices(i)
            end do
            sub_def%body_indices = new_body_indices

            ! Update parent references
            arena%entries(implicit_none_index)%parent_index = sub_index
        else if (.not. allocated(sub_def%body_indices)) then
            ! For empty body, just add implicit none
            implicit_none_index = push_implicit_statement(arena, .true., &
                                                         line=1, column=1, parent_index=sub_index)
            
            allocate(sub_def%body_indices(1))
            sub_def%body_indices(1) = implicit_none_index
            
            ! Update parent references
            arena%entries(implicit_none_index)%parent_index = sub_index
        end if

        ! Standardize parameters if present
        if (allocated(sub_def%param_indices)) then
            call standardize_subroutine_parameters(arena, sub_def, sub_index)
        end if

        ! Update the arena entry
        arena%entries(sub_index)%node = sub_def
    end subroutine standardize_subroutine_def

    ! Standardize subroutine parameters by updating existing declarations or
    ! adding new ones
    subroutine standardize_subroutine_parameters(arena, sub_def, sub_index)
        type(ast_arena_t), intent(inout) :: arena
        type(subroutine_def_node), intent(inout) :: sub_def
        integer, intent(in) :: sub_index
        type(declaration_node) :: param_decl
        integer, allocatable :: new_body_indices(:)
        integer, allocatable :: param_names_found(:)
        integer :: i, j, n_params, n_body, param_idx
        character(len=64) :: param_name
        character(len=64), allocatable :: param_names(:)
        logical :: is_param_decl, param_updated

        if (.not. allocated(sub_def%param_indices)) return
        n_params = size(sub_def%param_indices)
        if (n_params == 0) return

        ! Get parameter names
        allocate (param_names(n_params))
        allocate (param_names_found(n_params))
        param_names_found = 0
        
        ! Initialize all param_names to avoid undefined behavior
        do i = 1, n_params
            param_names(i) = ""
        end do

        do i = 1, n_params
            if (sub_def%param_indices(i) > 0 .and. sub_def%param_indices(i) <= arena%size) then
                if (allocated(arena%entries(sub_def%param_indices(i))%node)) then
                    select type (param => arena%entries(sub_def%param_indices(i))%node)
                    type is (identifier_node)
                        param_names(i) = param%name
                    type is (parameter_declaration_node)
                        param_names(i) = param%name
                    type is (declaration_node)
                        param_names(i) = param%var_name
                    class default
                        ! Try to get a reasonable default name
                        write(param_names(i), '(a,i0)') "param", i
                    end select
                else
                    ! Node not allocated, create default name
                    write(param_names(i), '(a,i0)') "param", i
                end if
            else
                ! Invalid index, create default name
                write(param_names(i), '(a,i0)') "param", i
            end if
        end do

        ! Check existing body for parameter declarations and update them
        if (allocated(sub_def%body_indices)) then
            n_body = size(sub_def%body_indices)

            do i = 1, n_body
                if (sub_def%body_indices(i) > 0 .and. sub_def%body_indices(i) <= arena%size) then
                    if (allocated(arena%entries(sub_def%body_indices(i))%node)) then
                        select type (stmt => arena%entries(sub_def%body_indices(i))%node)
                        type is (declaration_node)
                            ! Check if this declares a parameter
                            is_param_decl = .false.
                            param_idx = 0
                            do j = 1, n_params
                                if (trim(param_names(j)) == trim(stmt%var_name)) then
                                    is_param_decl = .true.
                                    param_idx = j
                                    exit
                                end if
                            end do

                            if (is_param_decl) then
                                param_names_found(param_idx) = i

                                ! Standardize the type in a block to allow modification
                                block
                                    type(declaration_node) :: updated_decl
                                    updated_decl = stmt
                                    
                                    if (allocated(updated_decl%type_name)) then
                                        if (updated_decl%type_name == "real") then
                                            updated_decl%type_name = "real"
                                            updated_decl%has_kind = .true.
                                            updated_decl%kind_value = 8
                                        end if
                                    else
                                        ! Infer type from name convention
                                        param_name = param_names(param_idx)
                                        call infer_parameter_type(param_name, updated_decl%type_name, &
                                                                 updated_decl%has_kind, updated_decl%kind_value)
                                    end if
                                    
                                    ! Update the declaration in arena
                                    arena%entries(sub_def%body_indices(i))%node = updated_decl
                                end block
                            end if
                        end select
                    end if
                end if
            end do

            ! Add declarations for parameters that weren't found
            n_body = size(sub_def%body_indices)
            j = 0
            do i = 1, n_params
                if (param_names_found(i) == 0) then
                    j = j + 1
                end if
            end do

            if (j > 0) then
                ! Need to add declarations
                allocate (new_body_indices(n_body + j))

                ! Copy first statement (should be implicit none)
                new_body_indices(1) = sub_def%body_indices(1)

                ! Add new parameter declarations
                j = 1
                do i = 1, n_params
                    if (param_names_found(i) == 0) then
                        param_decl%var_name = param_names(i)

                        ! Infer type from name convention
                        call infer_parameter_type(param_names(i), param_decl%type_name, &
                                                 param_decl%has_kind, param_decl%kind_value)

                        param_decl%line = 1
                        param_decl%column = 1

                        call arena%push(param_decl, "parameter_decl", sub_index)
                        j = j + 1
                        new_body_indices(j) = arena%size
                    end if
                end do

                ! Copy rest of body
                do i = 2, n_body
                    j = j + 1
                    new_body_indices(j) = sub_def%body_indices(i)
                end do

                sub_def%body_indices = new_body_indices
            end if
        end if
    end subroutine standardize_subroutine_parameters

    ! Infer parameter type from naming convention
    subroutine infer_parameter_type(param_name, type_name, has_kind, kind_value)
        character(len=*), intent(in) :: param_name
        character(len=:), allocatable, intent(out) :: type_name
        logical, intent(out) :: has_kind
        integer, intent(out) :: kind_value
        
        has_kind = .false.
        kind_value = 0
        
        if (len_trim(param_name) > 0) then
            ! Apply Fortran implicit typing convention (i-n for integers)
            if (param_name(1:1) >= 'i' .and. param_name(1:1) <= 'n') then
                type_name = "integer"
            else
                type_name = "real"
                has_kind = .true.
                kind_value = 8
            end if
        else
            ! Default to real for empty names
            type_name = "real"
            has_kind = .true.
            kind_value = 8
        end if
    end subroutine infer_parameter_type

    ! Wrap a standalone function in a program
    subroutine wrap_function_in_program(arena, func_index)
        type(ast_arena_t), intent(inout) :: arena
        integer, intent(inout) :: func_index
        type(program_node) :: prog
        type(contains_node) :: contains_stmt
        integer :: prog_index, implicit_none_index, contains_index
        integer, allocatable :: body_indices(:)

        ! Create program node
        prog%name = "main"
        prog%line = 1
        prog%column = 1

        ! Create implicit none
        implicit_none_index = push_implicit_statement(arena, .true., &
                                                     line=1, column=1, parent_index=0)

        ! Create contains statement
        contains_stmt%line = 1
        contains_stmt%column = 1
        call arena%push(contains_stmt, "contains", 0)
        contains_index = arena%size

        ! Standardize the function first
        select type (func => arena%entries(func_index)%node)
        type is (function_def_node)
            call standardize_function_def(arena, func, func_index)
        end select

        ! Build program body: implicit none, contains, function
        allocate (body_indices(3))
        body_indices(1) = implicit_none_index
        body_indices(2) = contains_index
        body_indices(3) = func_index
        prog%body_indices = body_indices

        ! Add program to arena
        call arena%push(prog, "program", 0)
        prog_index = arena%size

        ! Update parent references
        arena%entries(implicit_none_index)%parent_index = prog_index
        arena%entries(contains_index)%parent_index = prog_index
        arena%entries(func_index)%parent_index = prog_index

        ! Update root index to point to the program
        func_index = prog_index
    end subroutine wrap_function_in_program

    ! Wrap a standalone subroutine in a program
    subroutine wrap_subroutine_in_program(arena, sub_index)
        type(ast_arena_t), intent(inout) :: arena
        integer, intent(inout) :: sub_index
        type(program_node) :: prog
        type(contains_node) :: contains_stmt
        integer :: prog_index, implicit_none_index, contains_index
        integer, allocatable :: body_indices(:)

        ! Create program node
        prog%name = "main"
        prog%line = 1
        prog%column = 1

        ! Create implicit none
        implicit_none_index = push_implicit_statement(arena, .true., &
                                                     line=1, column=1, parent_index=0)

        ! Create contains statement
        contains_stmt%line = 1
        contains_stmt%column = 1
        call arena%push(contains_stmt, "contains", 0)
        contains_index = arena%size

        ! Standardize the subroutine
        if (sub_index > 0 .and. sub_index <= arena%size) then
            if (allocated(arena%entries(sub_index)%node)) then
                select type (sub_node => arena%entries(sub_index)%node)
                type is (subroutine_def_node)
                    call standardize_subroutine_def(arena, sub_node, sub_index)
                end select
            end if
        end if

        ! Build program body: implicit none, contains, subroutine
        allocate (body_indices(3))
        body_indices(1) = implicit_none_index
        body_indices(2) = contains_index
        body_indices(3) = sub_index
        prog%body_indices = body_indices

        ! Add program to arena
        call arena%push(prog, "program", 0)
        prog_index = arena%size

        ! Update parent references
        arena%entries(implicit_none_index)%parent_index = prog_index
        arena%entries(contains_index)%parent_index = prog_index
        arena%entries(sub_index)%parent_index = prog_index

        ! Update root index to point to the program
        sub_index = prog_index
    end subroutine wrap_subroutine_in_program

    ! Set type standardization configuration for standardizer
    subroutine set_standardizer_type_standardization(enabled)
        logical, intent(in) :: enabled
        standardizer_type_standardization_enabled = enabled
    end subroutine set_standardizer_type_standardization

    ! Get current type standardization configuration for standardizer
    subroutine get_standardizer_type_standardization(enabled)
        logical, intent(out) :: enabled
        enabled = standardizer_type_standardization_enabled
    end subroutine get_standardizer_type_standardization

    ! Mark variables that need allocatable due to array reassignment patterns (Issue 188)
    subroutine mark_allocatable_for_array_reassignments(arena, prog, prog_index)
        type(ast_arena_t), intent(inout) :: arena
        type(program_node), intent(in) :: prog
        integer, intent(in) :: prog_index
        character(len=64), allocatable :: assigned_vars(:)
        integer, allocatable :: assignment_counts(:)
        integer :: var_count, i, j
        
        ! Skip if program has no body
        if (.not. allocated(prog%body_indices)) return
        
        allocate(assigned_vars(100))
        allocate(assignment_counts(100))
        var_count = 0
        
        ! First pass: count assignments to each variable
        do i = 1, size(prog%body_indices)
            if (prog%body_indices(i) > 0 .and. prog%body_indices(i) <= arena%size) then
                if (allocated(arena%entries(prog%body_indices(i))%node)) then
                    call count_variable_assignments(arena, prog%body_indices(i), &
                                                   assigned_vars, assignment_counts, var_count)
                end if
            end if
        end do
        
        ! Second pass: mark declarations for variables with multiple array assignments
        do i = 1, size(prog%body_indices)
            if (prog%body_indices(i) > 0 .and. prog%body_indices(i) <= arena%size) then
                if (allocated(arena%entries(prog%body_indices(i))%node)) then
                    call mark_declarations_allocatable(arena, prog%body_indices(i), &
                                                      assigned_vars, assignment_counts, &
                                                      var_count, prog_index)
                end if
            end if
        end do
        
        deallocate(assigned_vars)
        deallocate(assignment_counts)
    end subroutine mark_allocatable_for_array_reassignments
    
    ! Count assignments to variables (helper for array reassignment detection)
    recursive subroutine count_variable_assignments(arena, stmt_index, assigned_vars, &
                                                    assignment_counts, var_count)
        type(ast_arena_t), intent(in) :: arena
        integer, intent(in) :: stmt_index
        character(len=64), intent(inout) :: assigned_vars(:)
        integer, intent(inout) :: assignment_counts(:)
        integer, intent(inout) :: var_count
        integer :: i, var_idx
        
        if (stmt_index <= 0 .or. stmt_index > arena%size) return
        if (.not. allocated(arena%entries(stmt_index)%node)) return
        
        select type (stmt => arena%entries(stmt_index)%node)
        type is (assignment_node)
            ! Check if this is an array assignment
            if (stmt%target_index > 0 .and. stmt%target_index <= arena%size) then
                if (allocated(arena%entries(stmt%target_index)%node)) then
                    select type (target => arena%entries(stmt%target_index)%node)
                    type is (identifier_node)
                        ! Check if value is an array expression
                        if (is_array_assignment(arena, stmt%value_index)) then
                            ! Find or add variable to tracking
                            var_idx = 0
                            do i = 1, var_count
                                if (trim(assigned_vars(i)) == trim(target%name)) then
                                    var_idx = i
                                    exit
                                end if
                            end do
                            
                            if (var_idx == 0) then
                                ! New variable
                                if (var_count < size(assigned_vars)) then
                                    var_count = var_count + 1
                                    assigned_vars(var_count) = target%name
                                    assignment_counts(var_count) = 1
                                end if
                            else
                                ! Increment count for existing variable
                                assignment_counts(var_idx) = assignment_counts(var_idx) + 1
                            end if
                        end if
                    end select
                end if
            end if
        type is (do_loop_node)
            ! Recursively check loop body
            if (allocated(stmt%body_indices)) then
                do i = 1, size(stmt%body_indices)
                    call count_variable_assignments(arena, stmt%body_indices(i), &
                                                   assigned_vars, assignment_counts, var_count)
                end do
            end if
        type is (if_node)
            ! Recursively check if branches
            if (allocated(stmt%then_body_indices)) then
                do i = 1, size(stmt%then_body_indices)
                    call count_variable_assignments(arena, stmt%then_body_indices(i), &
                                                   assigned_vars, assignment_counts, var_count)
                end do
            end if
            if (allocated(stmt%else_body_indices)) then
                do i = 1, size(stmt%else_body_indices)
                    call count_variable_assignments(arena, stmt%else_body_indices(i), &
                                                   assigned_vars, assignment_counts, var_count)
                end do
            end if
        end select
    end subroutine count_variable_assignments
    
    ! Mark declaration nodes as allocatable for variables with multiple assignments
    recursive subroutine mark_declarations_allocatable(arena, stmt_index, assigned_vars, &
                                                      assignment_counts, var_count, prog_index)
        type(ast_arena_t), intent(inout) :: arena
        integer, intent(in) :: stmt_index
        character(len=64), intent(in) :: assigned_vars(:)
        integer, intent(in) :: assignment_counts(:)
        integer, intent(in) :: var_count
        integer, intent(in) :: prog_index
        integer :: i
        
        if (stmt_index <= 0 .or. stmt_index > arena%size) return
        if (.not. allocated(arena%entries(stmt_index)%node)) return
        
        select type (stmt => arena%entries(stmt_index)%node)
        type is (declaration_node)
            if (stmt%is_multi_declaration .and. allocated(stmt%var_names)) then
                ! Handle multi-variable declaration - need to check if splitting required
                call handle_multi_variable_declaration_allocatable(arena, stmt_index, &
                                                                  assigned_vars, &
                                                                  assignment_counts, &
                                                                  var_count, prog_index)
            else
                ! Handle single variable declaration
                do i = 1, var_count
                    if (trim(stmt%var_name) == trim(assigned_vars(i))) then
                        ! Variable has multiple array assignments
                        if (assignment_counts(i) > 1) then
                            ! Only mark as allocatable if:
                            ! 1. It's an array
                            ! 2. Not already allocatable
                            ! 3. Not a procedure parameter (skip those)
                            if (stmt%is_array .and. &
                                .not. stmt%is_allocatable .and. &
                                .not. is_procedure_parameter(arena, stmt_index)) then
                                stmt%is_allocatable = .true.
                                ! Update ALL dimensions to deferred shape
                                if (allocated(stmt%dimension_indices)) then
                                    ! Set all dimensions to 0 (deferred shape)
                                    ! This converts fixed dimensions like (10) or (3,4) 
                                    ! to deferred shapes (:) or (:,:)
                                    stmt%dimension_indices = 0
                                end if
                            end if
                        end if
                        exit
                    end if
                end do
            end if
        end select
    end subroutine mark_declarations_allocatable
    
    ! Handle multi-variable declarations where only some variables need allocatable
    subroutine handle_multi_variable_declaration_allocatable(arena, decl_index, &
                                                            assigned_vars, &
                                                            assignment_counts, &
                                                            var_count, prog_index)
        type(ast_arena_t), intent(inout) :: arena
        integer, intent(in) :: decl_index
        character(len=64), intent(in) :: assigned_vars(:)
        integer, intent(in) :: assignment_counts(:)
        integer, intent(in) :: var_count
        integer, intent(in) :: prog_index
        
        integer :: i, j
        logical, allocatable :: needs_allocatable(:)
        logical :: any_needs_allocatable, all_need_allocatable
        
        if (decl_index <= 0 .or. decl_index > arena%size) return
        if (.not. allocated(arena%entries(decl_index)%node)) return
        
        select type (decl => arena%entries(decl_index)%node)
        type is (declaration_node)
            if (.not. decl%is_multi_declaration .or. &
                .not. allocated(decl%var_names)) return
            
            ! Determine which variables need allocatable
            allocate(needs_allocatable(size(decl%var_names)))
            needs_allocatable = .false.
            
            do i = 1, size(decl%var_names)
                do j = 1, var_count
                    if (trim(decl%var_names(i)) == trim(assigned_vars(j))) then
                        if (assignment_counts(j) > 1) then
                            ! Only mark as needing allocatable if:
                            ! 1. It's an array
                            ! 2. Not already allocatable
                            ! 3. Not a procedure parameter
                            if (decl%is_array .and. &
                                .not. decl%is_allocatable .and. &
                                .not. is_procedure_parameter(arena, decl_index)) then
                                needs_allocatable(i) = .true.
                            end if
                        end if
                        exit
                    end if
                end do
            end do
            
            ! Check if any or all need allocatable
            any_needs_allocatable = any(needs_allocatable)
            all_need_allocatable = all(needs_allocatable)
            
            if (.not. any_needs_allocatable) then
                ! No variables need allocatable, leave declaration as-is
                return
            else if (all_need_allocatable) then
                ! All variables need allocatable, just mark the declaration
                decl%is_allocatable = .true.
                if (allocated(decl%dimension_indices)) then
                    ! Set all dimensions to 0 (deferred shape)
                    decl%dimension_indices = 0
                end if
            else
                ! Mixed case: Split the declaration into allocatable and non-allocatable
                call split_multi_variable_declaration(arena, decl_index, &
                                                    needs_allocatable, prog_index)
            end if
            
        end select
    end subroutine handle_multi_variable_declaration_allocatable
    
    ! Split multi-variable declaration into allocatable and non-allocatable parts
    subroutine split_multi_variable_declaration(arena, decl_index, &
                                               needs_allocatable, prog_index)
        use ast_factory, only: push_multi_declaration
        type(ast_arena_t), intent(inout) :: arena
        integer, intent(in) :: decl_index
        logical, intent(in) :: needs_allocatable(:)
        integer, intent(in) :: prog_index
        
        type(declaration_node), pointer :: orig_decl
        character(len=:), allocatable :: allocatable_vars(:), non_allocatable_vars(:)
        integer :: i, alloc_count, non_alloc_count
        integer :: new_alloc_index, new_non_alloc_index
        integer, allocatable :: deferred_dims(:)
        
        if (decl_index <= 0 .or. decl_index > arena%size) return
        if (.not. allocated(arena%entries(decl_index)%node)) return
        
        select type (orig_decl => arena%entries(decl_index)%node)
        type is (declaration_node)
            if (.not. orig_decl%is_multi_declaration .or. &
                .not. allocated(orig_decl%var_names)) return
            
            ! Count variables in each group
            alloc_count = count(needs_allocatable)
            non_alloc_count = size(needs_allocatable) - alloc_count
            
            if (alloc_count == 0 .or. non_alloc_count == 0) return
            
            ! Allocate arrays for variable names
            allocate(character(len=100) :: allocatable_vars(alloc_count))
            allocate(character(len=100) :: non_allocatable_vars(non_alloc_count))
            
            ! Split variable names
            alloc_count = 0
            non_alloc_count = 0
            do i = 1, size(orig_decl%var_names)
                if (needs_allocatable(i)) then
                    alloc_count = alloc_count + 1
                    allocatable_vars(alloc_count) = trim(orig_decl%var_names(i))
                else
                    non_alloc_count = non_alloc_count + 1
                    non_allocatable_vars(non_alloc_count) = &
                        trim(orig_decl%var_names(i))
                end if
            end do
            
            ! Create deferred shape dimensions for allocatable variables
            if (orig_decl%is_array .and. allocated(orig_decl%dimension_indices)) then
                allocate(deferred_dims(size(orig_decl%dimension_indices)))
                deferred_dims = 0  ! 0 means deferred shape (:)
            end if
            
            ! Create new allocatable declaration
            new_alloc_index = push_multi_declaration(arena, &
                orig_decl%type_name, &
                allocatable_vars, &
                kind_value=merge(orig_decl%kind_value, 0, orig_decl%has_kind), &
                dimension_indices=deferred_dims, &
                initializer_index=merge(orig_decl%initializer_index, 0, &
                                      orig_decl%has_initializer), &
                is_allocatable=.true., &
                is_pointer=orig_decl%is_pointer, &
                is_target=orig_decl%is_target, &
                intent_value=merge(orig_decl%intent, "", orig_decl%has_intent), &
                is_optional=orig_decl%is_optional, &
                line=orig_decl%line, &
                column=orig_decl%column, &
                parent_index=prog_index)
            
            ! Create new non-allocatable declaration
            new_non_alloc_index = push_multi_declaration(arena, &
                orig_decl%type_name, &
                non_allocatable_vars, &
                kind_value=merge(orig_decl%kind_value, 0, orig_decl%has_kind), &
                dimension_indices=orig_decl%dimension_indices, &
                initializer_index=merge(orig_decl%initializer_index, 0, &
                                      orig_decl%has_initializer), &
                is_allocatable=.false., &
                is_pointer=orig_decl%is_pointer, &
                is_target=orig_decl%is_target, &
                intent_value=merge(orig_decl%intent, "", orig_decl%has_intent), &
                is_optional=orig_decl%is_optional, &
                line=orig_decl%line, &
                column=orig_decl%column, &
                parent_index=prog_index)
            
            ! Update program body_indices to include new declarations
            call update_program_body_indices(arena, prog_index, decl_index, &
                                            new_alloc_index, new_non_alloc_index)
            
            ! Clean up
            if (allocated(deferred_dims)) deallocate(deferred_dims)
            deallocate(allocatable_vars)
            deallocate(non_allocatable_vars)
            
        end select
    end subroutine split_multi_variable_declaration
    
    ! Update program body_indices to replace old declaration with new ones
    subroutine update_program_body_indices(arena, prog_index, old_decl_index, &
                                         new_alloc_index, new_non_alloc_index)
        type(ast_arena_t), intent(inout) :: arena
        integer, intent(in) :: prog_index, old_decl_index
        integer, intent(in) :: new_alloc_index, new_non_alloc_index
        
        integer, allocatable :: new_body_indices(:)
        integer :: i, old_pos, new_size
        
        if (prog_index <= 0 .or. prog_index > arena%size) return
        if (.not. allocated(arena%entries(prog_index)%node)) return
        
        select type (prog => arena%entries(prog_index)%node)
        type is (program_node)
            if (.not. allocated(prog%body_indices)) return
            
            ! Find position of old declaration
            old_pos = 0
            do i = 1, size(prog%body_indices)
                if (prog%body_indices(i) == old_decl_index) then
                    old_pos = i
                    exit
                end if
            end do
            
            if (old_pos == 0) return  ! Old declaration not found
            
            ! Create new body_indices array (one element larger)
            new_size = size(prog%body_indices) + 1
            allocate(new_body_indices(new_size))
            
            ! Copy elements before the old declaration
            if (old_pos > 1) then
                new_body_indices(1:old_pos-1) = prog%body_indices(1:old_pos-1)
            end if
            
            ! Insert the two new declarations
            new_body_indices(old_pos) = new_alloc_index
            new_body_indices(old_pos+1) = new_non_alloc_index
            
            ! Copy elements after the old declaration
            if (old_pos < size(prog%body_indices)) then
                new_body_indices(old_pos+2:new_size) = &
                    prog%body_indices(old_pos+1:size(prog%body_indices))
            end if
            
            ! Replace the program's body_indices
            deallocate(prog%body_indices)
            prog%body_indices = new_body_indices
            
        end select
    end subroutine update_program_body_indices
    
    ! Check if assignment value is an array expression
    function is_array_assignment(arena, value_index) result(is_array)
        type(ast_arena_t), intent(in) :: arena
        integer, intent(in) :: value_index
        logical :: is_array
        
        is_array = .false.
        if (value_index <= 0 .or. value_index > arena%size) return
        if (.not. allocated(arena%entries(value_index)%node)) return
        
        select type (value => arena%entries(value_index)%node)
        type is (array_literal_node)
            is_array = .true.
        end select
    end function is_array_assignment
    
    ! Check if a declaration is a procedure parameter (skip augmentation for these)
    function is_procedure_parameter(arena, decl_index) result(is_param)
        type(ast_arena_t), intent(in) :: arena
        integer, intent(in) :: decl_index
        logical :: is_param
        integer :: parent_idx
        
        is_param = .false.
        
        ! Check if parent is a function or subroutine
        parent_idx = arena%entries(decl_index)%parent_index
        if (parent_idx <= 0 .or. parent_idx > arena%size) return
        if (.not. allocated(arena%entries(parent_idx)%node)) return
        
        select type (parent => arena%entries(parent_idx)%node)
        type is (function_def_node)
            is_param = .true.
        type is (subroutine_def_node) 
            is_param = .true.
        end select
    end function is_procedure_parameter

    ! Mark declaration nodes as allocatable for strings with length changes (Issue 218)
    subroutine mark_allocatable_for_string_length_changes(arena, prog)
        type(ast_arena_t), intent(inout) :: arena
        type(program_node), intent(in) :: prog
        character(len=64), allocatable :: string_vars_needing_allocatable(:)
        integer :: var_count, i, j
        
        
        ! First pass: collect variables that need allocatable strings
        allocate(string_vars_needing_allocatable(100))
        var_count = 0
        
        if (allocated(prog%body_indices)) then
            do i = 1, size(prog%body_indices)
                if (prog%body_indices(i) > 0 .and. prog%body_indices(i) <= arena%size) then
                    call collect_string_vars_needing_allocatable(arena, prog%body_indices(i), &
                        string_vars_needing_allocatable, var_count)
                end if
            end do
        end if
        
        
        ! Second pass: mark the corresponding declarations
        if (var_count > 0 .and. allocated(prog%body_indices)) then
            do i = 1, size(prog%body_indices)
                if (prog%body_indices(i) > 0 .and. prog%body_indices(i) <= arena%size) then
                    if (allocated(arena%entries(prog%body_indices(i))%node)) then
                        select type (stmt => arena%entries(prog%body_indices(i))%node)
                        type is (declaration_node)
                            ! Check if this declaration needs to be marked
                            do j = 1, var_count
                                if (trim(stmt%var_name) == trim(string_vars_needing_allocatable(j))) then
                                    if (allocated(stmt%inferred_type)) then
                                        stmt%inferred_type%alloc_info%needs_allocatable_string = .true.
                                        ! Clear type_name so codegen uses inferred_type
                                        stmt%type_name = ""
                                    else
                                        ! Create an inferred_type for the declaration
                                        allocate(stmt%inferred_type)
                                        stmt%inferred_type%kind = TCHAR
                                        stmt%inferred_type%size = 0  ! Unknown size for allocatable
                                        stmt%inferred_type%alloc_info%needs_allocatable_string = .true.
                                        ! Clear type_name so codegen uses inferred_type
                                        stmt%type_name = ""
                                    end if
                                    exit
                                end if
                            end do
                        end select
                    end if
                end if
            end do
        end if
        
        deallocate(string_vars_needing_allocatable)
    end subroutine mark_allocatable_for_string_length_changes
    
    ! Recursively collect variables that need allocatable strings
    recursive subroutine collect_string_vars_needing_allocatable(arena, stmt_index, &
                                                               var_list, var_count)
        type(ast_arena_t), intent(inout) :: arena
        integer, intent(in) :: stmt_index
        character(len=64), intent(inout) :: var_list(:)
        integer, intent(inout) :: var_count
        character(len=:), allocatable :: var_name
        integer :: i, j
        
        if (stmt_index <= 0 .or. stmt_index > arena%size) return
        if (.not. allocated(arena%entries(stmt_index)%node)) return
        
        select type (stmt => arena%entries(stmt_index)%node)
        type is (assignment_node)
            ! Check if assignment target has needs_allocatable_string flag
            if (stmt%target_index > 0 .and. stmt%target_index <= arena%size) then
                if (allocated(arena%entries(stmt%target_index)%node)) then
                    select type (target => arena%entries(stmt%target_index)%node)
                    type is (identifier_node)
                        if (allocated(target%inferred_type)) then
                            if (target%inferred_type%alloc_info%needs_allocatable_string) then
                                var_name = target%name
                                ! Add to list if not already present
                                do j = 1, var_count
                                    if (trim(var_list(j)) == trim(var_name)) return  ! Already in list
                                end do
                                if (var_count < size(var_list)) then
                                    var_count = var_count + 1
                                    var_list(var_count) = var_name
                                end if
                            end if
                        end if
                    end select
                end if
            end if
        type is (do_loop_node)
            ! Recursively process loop body
            if (allocated(stmt%body_indices)) then
                do i = 1, size(stmt%body_indices)
                    call collect_string_vars_needing_allocatable(arena, stmt%body_indices(i), &
                                                                var_list, var_count)
                end do
            end if
        type is (if_node)
            ! Recursively process if branches
            if (allocated(stmt%then_body_indices)) then
                do i = 1, size(stmt%then_body_indices)
                    call collect_string_vars_needing_allocatable(arena, stmt%then_body_indices(i), &
                                                                var_list, var_count)
                end do
            end if
            if (allocated(stmt%else_body_indices)) then
                do i = 1, size(stmt%else_body_indices)
                    call collect_string_vars_needing_allocatable(arena, stmt%else_body_indices(i), &
                                                                var_list, var_count)
                end do
            end if
        end select
    end subroutine collect_string_vars_needing_allocatable

end module standardizer<|MERGE_RESOLUTION|>--- conflicted
+++ resolved
@@ -100,12 +100,9 @@
         
         ! Mark variables that need allocatable due to array reassignment (Issue 188)
         call mark_allocatable_for_array_reassignments(arena, prog, prog_index)
-<<<<<<< HEAD
-=======
         
         ! Mark variables that need allocatable due to string length changes (Issue 218)
         call mark_allocatable_for_string_length_changes(arena, prog)
->>>>>>> c3941c12
 
         ! Check if we need to insert a contains statement
         if (has_functions .or. has_subroutines) then
